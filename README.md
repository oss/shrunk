--- conflicted
+++ resolved
@@ -9,12 +9,6 @@
 
 First, if you haven't already, [add an SSH key to your GitLab account](https://docs.gitlab.com/ee/ssh/#common-steps-for-generating-an-ssh-key-pair). Then, clone this repository (via ssh) to a local directory:
 
-<<<<<<< HEAD
-    $ virtualenv venv
-    $ source venv/bin/activate
-    $ pip install -r backend/requirements.txt
-    $ pip install -r backend/requirements-dev.txt
-=======
     $ git clone git@gitlab.rutgers.edu:MaCS/OSS/shrunk.git
 
 ### Backend
@@ -28,24 +22,18 @@
     $ source venv/bin/activate
     $ pip install -r requirements.txt
     $ pip install -r requirements-dev.txt
->>>>>>> 7e534762
 
 Then build the HTML documentation with
 
     $ cd backend
     $ ./setup.py build_sphinx
 
-<<<<<<< HEAD
-This will place the Shrunk developer manual in `./backend/build/sphinx/html`. Open the file
-`index.html` in that directory and start reading the tutorials linked therein! 
-=======
 This will place the Shrunk developer manual in `./build/sphinx/html`. Open the file
 `index.html` in that directory to learn how to finish setting up the backend and setting up the frontend by reading the tutorials linked therein!
 
 ### Docs
 
 The backend docs are written with reStructuredText. Here's a [cheatsheat](https://docutils.sourceforge.io/docs/user/rst/quickref.html) to quickly get started with it.
->>>>>>> 7e534762
 
 ## Features
 
