"""Shrunk, the official URL shortener of Rutgers University."""

import logging
import base64
import binascii
import codecs
import datetime
import json
from typing import Any

import flask
from flask import Flask, current_app, render_template, redirect, request, send_file
from flask.json import JSONEncoder
from flask.logging import default_handler
from flask_mailman import Mail
from werkzeug.routing import BaseConverter, ValidationError
from werkzeug.middleware.proxy_fix import ProxyFix
from bson import ObjectId
import bson.errors
from backports import datetime_fromisoformat

from .util.github import pull_outlook_assets_from_github

from .util.verification import verify_signature

# Blueprints
from . import views
from . import linkhub_viewer
from . import dev_logins
from . import api

# Extensions
from . import sso

from .util.ldap import is_valid_netid
from .client import ShrunkClient
from .util.string import validate_url, get_domain


class ObjectIdConverter(BaseConverter):
    """URL converter for BSON object IDs, which we commonly use
    as canonical IDs for objects."""

    def to_python(self, value: str) -> ObjectId:
        try:
            return ObjectId(value)
        except bson.errors.InvalidId as e:
            raise ValidationError from e

    def to_url(self, value: ObjectId) -> str:
        return str(value)


class Base32Converter(BaseConverter):
    """URL converter to handle base32-encoded strings. This is useful
    since Apache apparently has problems with urlencoded-slashes."""

    def to_python(self, value: str) -> str:
        try:
            return str(base64.b32decode(bytes(value, "utf8")), "utf8")
        except binascii.Error as e:
            raise ValidationError from e

    def to_url(self, value: str) -> str:
        return str(base64.b32encode(bytes(value, "utf8")), "utf8")


class ShrunkEncoder(JSONEncoder):
    def default(self, o):
        if isinstance(o, ObjectId):
            return str(o)
        if isinstance(o, datetime.datetime):
            return o.isoformat()
        return JSONEncoder.default(self, o)


class HexTokenConverter(BaseConverter):
    def to_python(self, value: str) -> bytes:
        try:
            token = codecs.decode(bytes(value, "utf8"), encoding="hex")
        except binascii.Error as e:
            raise ValidationError from e
        if len(token) != 16:
            raise ValidationError("Token should be 16 bytes in length")
        return token

    def to_url(self, value: bytes) -> str:
        return str(codecs.encode(value, encoding="hex"), "utf8")


class RequestFormatter(logging.Formatter):
    def format(self, record: Any) -> str:
        record.url = None
        record.remote_addr = None
        record.user = None
        if flask.has_request_context():
            record.url = flask.request.url
            record.remote_addr = flask.request.remote_addr
            if "user" in flask.session:
                record.user = flask.session["user"]["netid"]
        return super().format(record)


def _init_logging() -> None:
    """Sets up self.logger with default settings."""
    formatter = logging.Formatter(current_app.config["LOG_FORMAT"])
    handler = logging.FileHandler(current_app.config["LOG_FILENAME"])
    handler.setLevel(logging.INFO)
    handler.setFormatter(formatter)
    current_app.logger.addHandler(handler)
    current_app.logger.setLevel(logging.INFO)


def _init_shrunk_client() -> None:
    """Connect to the database specified in self.config.
    self.logger must be initialized before this function is called."""
    current_app.client = ShrunkClient(**current_app.config)


def _init_roles() -> None:
    client: ShrunkClient = current_app.client

    def is_admin(netid: str) -> bool:
        return client.roles.has("admin", netid)

    client.roles.create(
        "admin", is_admin, is_valid_netid, custom_text={"title": "Admins"}
    )

    client.roles.create(
        "power_user",
        is_admin,
        is_valid_netid,
        custom_text={
            "title": "Power Users",
            "grant_title": "Grant power user",
            "revoke_title": "Revoke power user",
            "allow_comment": True,
            "comment_prompt": "Describe why the user has been granted power user access to Go.",
        },
    )

    def onblacklist(netid: str) -> None:
        client.links.blacklist_user_links(netid)

    def unblacklist(netid: str) -> None:
        client.links.unblacklist_user_links(netid)

    client.roles.create(
        "blacklisted",
        is_admin,
        is_valid_netid,
        custom_text={
            "title": "Blacklisted Users",
            "grant_title": "Blacklist a user:",
            "grantee_text": "User to blacklist (and disable their links)",
            "grant_button": "BLACKLIST",
            "revoke_title": "Unblacklist a user",
            "revoke_button": "UNBLACKLIST",
            "empty": "There are currently no blacklisted users",
            "granted_by": "blacklisted by",
        },
        oncreate=onblacklist,
        onrevoke=unblacklist,
    )

    def onblock(url: str) -> None:
        domain = get_domain(url)
        urls = client.db.urls
        current_app.logger.info(
            f"url {url} has been blocked. removing all urls with domain {domain}"
        )

        # . needs to be escaped in the domain because it is regex wildcard
        contains_domain = urls.find(
            {"long_url": {"$regex": "%s*" % domain.replace(".", r"\.")}}
        )

        matches_domain = [
            link for link in contains_domain if get_domain(link["long_url"]) == domain
        ]

        msg = "deleting links: " + ", ".join(
            f'{link["_id"]} -> {link["long_url"]}' for link in matches_domain
        )
        current_app.logger.info(msg)

        client.links.block_urls(list(doc["_id"] for doc in matches_domain))

    def unblock(url: str) -> None:
        urls = client.db.urls
        domain = get_domain(url)
        contains_domain = urls.find(
            {
                "long_url": {"$regex": "%s*" % domain.replace(".", r"\.")},
                "deleted": True,
                "deleted_by": "!BLOCKED",
            }
        )

        matches_domain = [
            link for link in contains_domain if get_domain(link["long_url"]) == domain
        ]
        client.links.unblock_urls(list(doc["_id"] for doc in matches_domain))

    client.roles.create(
        "blocked_url",
        is_admin,
        validate_url,
        custom_text={
            "title": "Blocked URLs",
            "invalid": "Bad URL",
            "grant_title": "Block a URL:",
            "grantee_text": "URL to block",
            "grant_button": "BLOCK",
            "revoke_title": "Unblock a URL",
            "revoke_button": "UNBLOCK",
            "empty": "There are currently no blocked URLs",
            "granted_by": "Blocked by",
        },
        process_entity=get_domain,
        oncreate=onblock,
        onrevoke=unblock,
    )

    client.roles.create(
        "whitelisted",
        lambda netid: client.roles.has_some(["admin", "facstaff", "power_user"], netid),
        is_valid_netid,
        custom_text={
            "title": "Whitelisted Users",
            "grant_title": "Whitelist a user",
            "grantee_text": "User to whitelist",
            "grant_button": "WHITELIST",
            "revoke_title": "Remove a user from the whitelist",
            "revoke_button": "UNWHITELIST",
            "empty": "You have not whitelisted any users",
            "granted_by": "Whitelisted by",
            "allow_comment": True,
            "comment_prompt": "Describe why the user has been granted access to Go.",
        },
    )

    client.roles.create(
        "facstaff",
        is_admin,
        is_valid_netid,
        custom_text={"title": "Faculty or Staff Member"},
    )


def create_app(config_path: str = "config.py", **kwargs: Any) -> Flask:
    # Backport the datetime.datetime.fromisoformat method. Can be removed
    # once we update to Python 3.7+.
    datetime_fromisoformat.MonkeyPatch.patch_fromisoformat()

<<<<<<< HEAD
    app = Flask(__name__, static_url_path='/static')
=======
    app = Flask(__name__, static_url_path="/app/static")
>>>>>>> d8241242
    app.config.from_pyfile(config_path, silent=False)
    app.config.update(kwargs)

    app.json_encoder = ShrunkEncoder

    formatter = RequestFormatter(
        "[%(asctime)s] [%(user)s@%(remote_addr)s] [%(url)s] %(levelname)s "
        + "in %(module)s: %(message)s",
    )
    default_handler.setFormatter(formatter)

    # install url converters
    app.url_map.converters["ObjectId"] = ObjectIdConverter
    app.url_map.converters["b32"] = Base32Converter
    app.url_map.converters["hex_token"] = HexTokenConverter

    # call initialization functions
    app.before_first_request(_init_logging)
    app.before_first_request(_init_shrunk_client)
    app.before_first_request(_init_roles)

    # wsgi middleware
    app.wsgi_app = ProxyFix(app.wsgi_app)  # type: ignore

    # set up blueprints
    app.register_blueprint(views.bp)
<<<<<<< HEAD
    app.register_blueprint(linkhub_viewer.bp)
    if app.config.get('DEV_LOGINS', False) is True:
=======
    if app.config.get("DEV_LOGINS", False) is True:
>>>>>>> d8241242
        app.register_blueprint(dev_logins.bp)
    app.register_blueprint(api.link.bp)
    app.register_blueprint(api.org.bp)
    app.register_blueprint(api.role.bp)
    app.register_blueprint(api.search.bp)
    app.register_blueprint(api.admin.bp)
    app.register_blueprint(api.alert.bp)
    app.register_blueprint(api.request.bp)
    app.register_blueprint(api.security.bp)
    app.register_blueprint(api.linkhub.bp)
    app.register_blueprint(api.role_request.bp)
    app.register_blueprint(api.position.bp)

    # set up extensions
    mail = Mail()
    mail.init_app(app)
    app.mail = mail
    sso.ext.init_app(app)

    # redirect / to /app
    @app.route("/", methods=["GET"])
    def _redirect_to_real_index() -> Any:
        return redirect("/app")

    # webhook for GitHub Actions to alert server of new Outlook add-in release
    @app.route("/outlook/update", methods=["POST"])
    def _outlook_webhook() -> Any:
        pull_outlook_assets_from_github()
        try:
            data = request.get_data()
            data_json = json.loads(data)
            app.logger.info(current_app.config["GITHUB_OUTLOOK_WEBHOOK_UPDATE_SECRET"])

            verify_signature(
                data,
                current_app.config["GITHUB_OUTLOOK_WEBHOOK_UPDATE_SECRET"],
                request.headers.get("X-Hub-Signature-256"),
            )

            app.logger.info(
                "Signature verified. Proceeding with updating Outlook add-in version."
            )
        except Exception:
            app.logger.error("Signature was incorrect or unable to be verified.\n")
            return "Unauthorized", 401

        github_event = request.headers.get("X-GitHub-Event")

        def run_update_outlook_script():
            try:
                pull_outlook_assets_from_github()
            except Exception as e:
                app.logger.error("Unable to run outlook update function.\n", e)
                return "Server Error", 500

        if github_event == "create":
            ref_type = data_json["ref_type"]
            if ref_type == "tag":
                run_update_outlook_script()
        else:
            print("Not a create event. Ignoring.")
            return "OK"

        return "OK"

    @app.route("/outlook/assets/<string:env>/<path:filename>", methods=["GET"])
    def _outlook_assets_prod(env: str, filename: str) -> Any:
        OUTLOOK_PATH = f"/var/www/outlook/{env}"
        if env == "dev":
            return send_file(f"{OUTLOOK_PATH}/{filename}")
        elif env == "prod":
            return send_file(f"{OUTLOOK_PATH}/{filename}")
        else:
            return "Bad Request. Env variable was invalid.", 400

    # serve redirects
    @app.route("/<alias>", methods=["GET"])
    def _serve_redirect(alias: str) -> Any:
        client: ShrunkClient = current_app.client
        long_url = client.links.get_long_url(alias)
        is_tracking_pixel_link = client.links.is_tracking_pixel_link(alias)

        if long_url is None and not is_tracking_pixel_link:
            return render_template("404.html"), 404

        # Get or generate a tracking id
        tracking_id = request.cookies.get("shrunkid") or client.tracking.get_new_id()

        client.links.visit(
            alias,
            tracking_id,
            request.remote_addr,
            request.headers.get("User-Agent"),
            request.headers.get("Referer"),
        )

        if is_tracking_pixel_link:
            extension = None

            if "." in alias:
                extension = alias.split(".")[-1]
            else:
                extension = "gif"

            filename = "./static/img/pixel.{}".format(extension)
            response = send_file(filename, mimetype="image/{}".format(extension))
            response.headers["X-Image-Name"] = "pixel.{}".format(extension)

            response.headers["Cache-Control"] = "no-store, no-cache, must-revalidate"
            response.headers["Pragma"] = "no-cache"
            response.headers["Expires"] = "0"
        else:
            if "://" not in long_url:
                long_url = f"http://{long_url}"
            response = redirect(long_url)

        response.set_cookie("shrunkid", tracking_id)

        return response

    @app.before_request
    def _record_visit() -> None:
        netid = flask.session["user"]["netid"] if "user" in flask.session else None
        endpoint = flask.request.endpoint or "error"
        current_app.client.record_visit(netid, endpoint)

    return app<|MERGE_RESOLUTION|>--- conflicted
+++ resolved
@@ -254,11 +254,7 @@
     # once we update to Python 3.7+.
     datetime_fromisoformat.MonkeyPatch.patch_fromisoformat()
 
-<<<<<<< HEAD
     app = Flask(__name__, static_url_path='/static')
-=======
-    app = Flask(__name__, static_url_path="/app/static")
->>>>>>> d8241242
     app.config.from_pyfile(config_path, silent=False)
     app.config.update(kwargs)
 
@@ -285,12 +281,8 @@
 
     # set up blueprints
     app.register_blueprint(views.bp)
-<<<<<<< HEAD
     app.register_blueprint(linkhub_viewer.bp)
     if app.config.get('DEV_LOGINS', False) is True:
-=======
-    if app.config.get("DEV_LOGINS", False) is True:
->>>>>>> d8241242
         app.register_blueprint(dev_logins.bp)
     app.register_blueprint(api.link.bp)
     app.register_blueprint(api.org.bp)
