""" Shrunk, the official URL shortener of Rutgers University. """

import logging
import base64
import binascii
<<<<<<< HEAD
import codecs
=======
import datetime
>>>>>>> 1b248939
from typing import Any

import flask
from flask import Flask, current_app, render_template, redirect, request
from flask.json import JSONEncoder
from flask.logging import default_handler
from flask_mailman import Mail
from werkzeug.routing import BaseConverter, ValidationError
from werkzeug.middleware.proxy_fix import ProxyFix
from bson import ObjectId
import bson.errors
from backports import datetime_fromisoformat

# Blueprints
from . import views
from . import dev_logins
from . import api

# Extensions
from . import sso

from .util.ldap import is_valid_netid
from .client import ShrunkClient
from .util.string import validate_url, get_domain


class ObjectIdConverter(BaseConverter):
    """URL converter for BSON object IDs, which we commonly use
    as canonical IDs for objects."""

    def to_python(self, value: str) -> ObjectId:
        try:
            return ObjectId(value)
        except bson.errors.InvalidId as e:
            raise ValidationError from e

    def to_url(self, value: ObjectId) -> str:
        return str(value)


class Base32Converter(BaseConverter):
    """URL converter to handle base32-encoded strings. This is useful
    since Apache apparently has problems with urlencoded-slashes."""

    def to_python(self, value: str) -> str:
        try:
            return str(base64.b32decode(bytes(value, 'utf8')), 'utf8')
        except binascii.Error as e:
            raise ValidationError from e

    def to_url(self, value: str) -> str:
        return str(base64.b32encode(bytes(value, 'utf8')), 'utf8')

class ShrunkEncoder(JSONEncoder):
    def default(self, o):
        if isinstance(o, ObjectId):
            return str(o)
        if isinstance(o, datetime.datetime):
            return o.isoformat()
        return JSONEncoder.default(self, o)



class HexTokenConverter(BaseConverter):
    def to_python(self, value: str) -> bytes:
        try:
            token = codecs.decode(bytes(value, 'utf8'), encoding='hex')
        except binascii.Error as e:
            raise ValidationError from e
        if len(token) != 16:
            raise ValidationError('Token should be 16 bytes in length')
        return token

    def to_url(self, value: bytes) -> str:
        return str(codecs.encode(value, encoding='hex'), 'utf8')


class RequestFormatter(logging.Formatter):
    def format(self, record: Any) -> str:
        record.url = None
        record.remote_addr = None
        record.user = None
        if flask.has_request_context():
            record.url = flask.request.url
            record.remote_addr = flask.request.remote_addr
            if 'user' in flask.session:
                record.user = flask.session['user']['netid']
        return super().format(record)


def _init_logging() -> None:
    """Sets up self.logger with default settings."""
    formatter = logging.Formatter(current_app.config['LOG_FORMAT'])
    handler = logging.FileHandler(current_app.config['LOG_FILENAME'])
    handler.setLevel(logging.INFO)
    handler.setFormatter(formatter)
    current_app.logger.addHandler(handler)
    current_app.logger.setLevel(logging.INFO)


def _init_shrunk_client() -> None:
    """Connect to the database specified in self.config.
    self.logger must be initialized before this function is called."""
    current_app.client = ShrunkClient(**current_app.config)


def _init_roles() -> None:
    client: ShrunkClient = current_app.client

    def is_admin(netid: str) -> bool:
        return client.roles.has('admin', netid)

    client.roles.create('admin', is_admin, is_valid_netid, custom_text={'title': 'Admins'})

    client.roles.create('power_user', is_admin, is_valid_netid, custom_text={
        'title': 'Power Users',
        'grant_title': 'Grant power user',
        'revoke_title': 'Revoke power user',
    })

    def onblacklist(netid: str) -> None:
        client.links.blacklist_user_links(netid)

    def unblacklist(netid: str) -> None:
        client.links.unblacklist_user_links(netid)

    client.roles.create('blacklisted', is_admin, is_valid_netid, custom_text={
        'title': 'Blacklisted Users',
        'grant_title': 'Blacklist a user:',
        'grantee_text': 'User to blacklist (and disable their links)',
        'grant_button': 'BLACKLIST',
        'revoke_title': 'Unblacklist a user',
        'revoke_button': 'UNBLACKLIST',
        'empty': 'There are currently no blacklisted users',
        'granted_by': 'blacklisted by',
    }, oncreate=onblacklist, onrevoke=unblacklist)

    def onblock(url: str) -> None:
        domain = get_domain(url)
        urls = client.db.urls
        current_app.logger.info(f'url {url} has been blocked. removing all urls with domain {domain}')

        # . needs to be escaped in the domain because it is regex wildcard
        contains_domain = urls.find({'long_url': {'$regex': '%s*' % domain.replace('.', r'\.')}})

        matches_domain = [link for link in contains_domain if get_domain(link['long_url']) == domain]

        msg = 'deleting links: ' \
            + ', '.join(f'{link["_id"]} -> {link["long_url"]}' for link in matches_domain)
        current_app.logger.info(msg)

        client.links.block_urls(list(doc['_id'] for doc in matches_domain))

    def unblock(url: str) -> None:
        urls = client.db.urls
        domain = get_domain(url)
        contains_domain = urls.find({
            'long_url': {'$regex': '%s*' % domain.replace('.', r'\.')},
            'deleted': True,
            'deleted_by': '!BLOCKED',
        })

        matches_domain = [link for link in contains_domain if get_domain(link['long_url']) == domain]
        client.links.unblock_urls(list(doc['_id'] for doc in matches_domain))

    client.roles.create('blocked_url', is_admin, validate_url, custom_text={
        'title': 'Blocked URLs',
        'invalid': 'Bad URL',
        'grant_title': 'Block a URL:',
        'grantee_text': 'URL to block',
        'grant_button': 'BLOCK',
        'revoke_title': 'Unblock a URL',
        'revoke_button': 'UNBLOCK',
        'empty': 'There are currently no blocked URLs',
        'granted_by': 'Blocked by',
    }, process_entity=get_domain, oncreate=onblock, onrevoke=unblock)

    client.roles.create('whitelisted',
                        lambda netid: client.roles.has_some(['admin', 'facstaff', 'power_user'], netid),
                        is_valid_netid, custom_text={
                            'title': 'Whitelisted Users',
                            'grant_title': 'Whitelist a user',
                            'grantee_text': 'User to whitelist',
                            'grant_button': 'WHITELIST',
                            'revoke_title': 'Remove a user from the whitelist',
                            'revoke_button': 'UNWHITELIST',
                            'empty': 'You have not whitelisted any users',
                            'granted_by': 'Whitelisted by',
                            'allow_comment': True,
                            'comment_prompt': 'Describe why the user has been granted access to Go.',
                        })

    client.roles.create('facstaff', is_admin, is_valid_netid,
                        custom_text={'title': 'Faculty or Staff Member'})


def create_app(config_path: str = 'config.py', **kwargs: Any) -> Flask:
    # Backport the datetime.datetime.fromisoformat method. Can be removed
    # once we update to Python 3.7+.
    datetime_fromisoformat.MonkeyPatch.patch_fromisoformat()

    app = Flask(__name__, static_url_path='/app/static')
    app.config.from_pyfile(config_path, silent=False)
    app.config.update(kwargs)

    app.json_encoder = ShrunkEncoder

    formatter = RequestFormatter(
        '[%(asctime)s] [%(user)s@%(remote_addr)s] [%(url)s] %(levelname)s '
        + 'in %(module)s: %(message)s',
    )
    default_handler.setFormatter(formatter)

    # install url converters
    app.url_map.converters['ObjectId'] = ObjectIdConverter
    app.url_map.converters['b32'] = Base32Converter
    app.url_map.converters['hex_token'] = HexTokenConverter

    # call initialization functions
    app.before_first_request(_init_logging)
    app.before_first_request(_init_shrunk_client)
    app.before_first_request(_init_roles)

    # wsgi middleware
    app.wsgi_app = ProxyFix(app.wsgi_app)  # type: ignore

    # set up blueprints
    app.register_blueprint(views.bp)
    if app.config.get('DEV_LOGINS', False) is True:
        app.register_blueprint(dev_logins.bp)
    app.register_blueprint(api.link.bp)
    app.register_blueprint(api.org.bp)
    app.register_blueprint(api.role.bp)
    app.register_blueprint(api.search.bp)
    app.register_blueprint(api.admin.bp)
    app.register_blueprint(api.alert.bp)
    app.register_blueprint(api.request.bp)

    # set up extensions
    mail = Mail()
    mail.init_app(app)
    app.mail = mail
    sso.ext.init_app(app)

    # redirect / to /app
    @app.route('/', methods=['GET'])
    def _redirect_to_real_index() -> Any:
        return redirect('/app')

    # serve redirects
    @app.route('/<alias>', methods=['GET'])
    def _serve_redirect(alias: str) -> Any:
        client: ShrunkClient = current_app.client
        long_url = client.links.get_long_url(alias)
        if long_url is None:
            return render_template('404.html'), 404

        # Get or generate a tracking id
        tracking_id = request.cookies.get('shrunkid') or client.tracking.get_new_id()
        if request.headers.get('DNT', '0') != '0':
            # If DNT is set, generate a unique ID for each visit
            tracking_id = client.tracking.get_new_id()

        client.links.visit(alias,
                           tracking_id,
                           request.remote_addr,
                           request.headers.get('User-Agent'),
                           request.headers.get('Referer'))
        if '://' not in long_url:
            long_url = f'http://{long_url}'
        response = redirect(long_url)

        # Make sure we don't set the tracking ID cookie if DNT is set
        if request.headers.get('DNT', '0') == '0':
            response.set_cookie('shrunkid', tracking_id)

        return response

    @app.before_request
    def _record_visit() -> None:
        netid = flask.session['user']['netid'] if 'user' in flask.session else None
        endpoint = flask.request.endpoint or 'error'
        current_app.client.record_visit(netid, endpoint)

    return app<|MERGE_RESOLUTION|>--- conflicted
+++ resolved
@@ -3,11 +3,7 @@
 import logging
 import base64
 import binascii
-<<<<<<< HEAD
 import codecs
-=======
-import datetime
->>>>>>> 1b248939
 from typing import Any
 
 import flask
