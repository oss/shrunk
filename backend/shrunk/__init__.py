--- conflicted
+++ resolved
@@ -252,11 +252,8 @@
     app.register_blueprint(api.alert.bp)
     app.register_blueprint(api.request.bp)
     app.register_blueprint(api.security.bp)
-<<<<<<< HEAD
     app.register_blueprint(api.linkhub.bp)
-=======
     app.register_blueprint(api.role_request.bp)
->>>>>>> 3793c52f
 
     # set up extensions
     mail = Mail()
@@ -269,8 +266,6 @@
     def _redirect_to_real_index() -> Any:
         return redirect('/app')
 
-<<<<<<< HEAD
-=======
     # webhook for GitHub Actions to alert server of new Outlook add-in release
     @app.route('/outlook/update', methods=['POST'])
     def _outlook_webhook() -> Any:
@@ -319,7 +314,6 @@
             return send_file(f'{OUTLOOK_PATH}/{filename}')
         else:
             return 'Bad Request. Env variable was invalid.', 400
->>>>>>> 3793c52f
 
     # serve redirects
     @app.route('/<alias>', methods=['GET'])
