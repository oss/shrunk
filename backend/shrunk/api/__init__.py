--- conflicted
+++ resolved
@@ -1,11 +1,4 @@
-<<<<<<< HEAD
-from . import link, org, role, search, admin, alert, request, security, linkhub
+from . import link, org, role, search, admin, alert, request, security, linkhub, role_request
 
 __all__ = ['link', 'org', 'role', 'search', 'admin', 'alert', 'request',
-           'security', 'linkhub']
-=======
-from . import link, org, role, search, admin, alert, request, security, role_request
-
-__all__ = ['link', 'org', 'role', 'search', 'admin', 'alert', 'request',
-           'security', 'role_request']
->>>>>>> 3793c52f
+           'security', 'linkhub', 'role_request']