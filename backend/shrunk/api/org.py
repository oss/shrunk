"""Implements API endpoints under ``/api/org``"""

from typing import Any, Dict, List

from flask import Blueprint, jsonify, request
from werkzeug.exceptions import abort
from bson import ObjectId

from shrunk.client import ShrunkClient
from shrunk.util.ldap import is_valid_netid
from shrunk.util.decorators import require_login, request_schema

__all__ = ["bp"]

bp = Blueprint("org", __name__, url_prefix="/api/core/org")

LIST_ORGS_SCHEMA = {
    "type": "object",
    "additionalProperties": False,
    "required": ["which"],
    "properties": {
        "which": {
            "type": "string",
            "enum": ["user", "all"],
        },
    },
}


@bp.route("/list", methods=["POST"])
@request_schema(LIST_ORGS_SCHEMA)
@require_login
def get_orgs(netid: str, client: ShrunkClient, req: Any) -> Any:
    """``POST /api/org/list``

    Lists organizations. Request format:

    .. code-block:: json

       { "which": "'user' | 'all'" }

    where the ``"which"`` property specifies whether to return information about all organizations
    or only organizations of which the requesting user is a member. Only administrators may use the ``"all"``
    option. Response format:

    .. code-block:: json

       { "orgs": [ {
           "id": "string",
           "name": "string",
           "is_member": "boolean",
           "is_admin": "boolean",
           "timeCreated": "date-time",
           "members": [
             { "netid": "string", "timeCreated": "date-time", "is_admin": "boolean" }
           ]
         } ]
       }

    Where the top-level ``"is_member"`` and ``"is_admin"`` properties specify respectively whether the requesting
    user is a member and/or an administrator of the organization.

    :param netid:
    :param client:
    :param req:
    """
    if req["which"] == "all" and not client.roles.has("admin", netid):
        abort(403)
    orgs = client.orgs.get_orgs(netid, req["which"] == "user")
    return jsonify({"orgs": orgs})


CREATE_ORG_SCHEMA = {
    "type": "object",
    "additionalProperties": False,
    "required": ["name"],
    "properties": {
        "name": {
            "type": "string",
            "pattern": "^[a-zA-Z0-9_.,-]*$",
            "minLength": 1,
        },
    },
}


@bp.route("", methods=["POST"])
@request_schema(CREATE_ORG_SCHEMA)
@require_login
def post_org(netid: str, client: ShrunkClient, req: Any) -> Any:
    """``POST /api/org``

    Create a new organization. The requesting user is automatically an administrator of the
    newly-created organization. Returns the ID of the created organization. Request format:

    .. code-block:: json

       { "name": "string" }

    Response format:

    .. code-block:: json

       { "id": "string" }

    :param netid:
    :param client:
    :param req:
    """
    if not client.roles.has_some(["facstaff", "admin"], netid):
        abort(403)
    org_id = client.orgs.create(req["name"])
    if org_id is None:
        abort(409)
    client.orgs.create_member(org_id, netid, is_admin=True)
    return jsonify({"id": org_id, "name": req["name"]})


@bp.route("/<ObjectId:org_id>", methods=["DELETE"])
@require_login
def delete_org(netid: str, client: ShrunkClient, org_id: ObjectId) -> Any:
    """``DELETE /api/org/<org_id>``

    Delete an organization. Returns 204 on success.

    :param netid:
    :param client:
    :param org_id:
    """
    if not client.orgs.is_admin(org_id, netid) and not client.roles.has("admin", netid):
        abort(403)
    client.orgs.delete(org_id)
    return "", 204


@bp.route("/<ObjectId:org_id>", methods=["GET"])
@require_login
def get_org(netid: str, client: ShrunkClient, org_id: ObjectId) -> Any:
    """``GET /api/org/<org_id>``

    Get information about an organization. For response format, see :py:func:`get_orgs`.

    :param netid:
    :param client:
    :param org_id:
    """
    if not client.orgs.is_member(org_id, netid) and not client.roles.has(
        "admin", netid
    ):
        abort(403)
    org = client.orgs.get_org(org_id)
    if org is None:
        abort(404)
    org["id"] = org["_id"]
    del org["_id"]
    org["is_member"] = any(member["netid"] == netid for member in org["members"])
    org["is_admin"] = any(
        member["netid"] == netid and member["is_admin"] for member in org["members"]
    )
    return jsonify(org)


@bp.route("/<ObjectId:org_id>/rename/<string:new_org_name>", methods=["PUT"])
@require_login
def rename_org(
    netid: str, client: ShrunkClient, org_id: ObjectId, new_org_name: str
) -> Any:
    """`PUT /api/org/<org_id>/rename/<new_org_name>`

    Changes an organization's name if user is the admin of the org.

    :param org_id:
    :param new_org_name:
    """
    org = client.orgs.get_org(org_id)
    if org is None:
        abort(404)
    if (
        not client.orgs.is_member(org_id, netid)
        and not client.orgs.is_admin(org_id, netid)
    ) or not client.orgs.validate_name(new_org_name):
        abort(403)
    client.orgs.rename_org(org_id, new_org_name)
    return jsonify(org)


VALIDATE_NAME_SCHEMA = {
    "type": "object",
    "additionalProperties": False,
    "required": ["name"],
    "properties": {
        "name": {"type": "string"},
    },
}


@bp.route("/validate_name", methods=["POST"])
@request_schema(VALIDATE_NAME_SCHEMA)
@require_login
def validate_org_name(_netid: str, client: ShrunkClient, req: Any) -> Any:
    """``POST /api/org/validate_name``

    Validate an organization name. This endpoint is used for form validation in the frontend. Request format:

    .. code-block:: json

       { "name": "string" }

    Response format:

    .. code-block:: json

       { "valid": "boolean", "reason?": "string" }

    :param netid:
    :param client:
    :param req:
    """
    valid = client.orgs.validate_name(req["name"])
    response: Dict[str, Any] = {"valid": valid}
    if not valid:
        response["reason"] = "That name is already taken."
    return jsonify(response)


VALIDATE_NETID_SCHEMA = {
    "type": "object",
    "additionalProperties": False,
    "required": ["netid"],
    "properties": {
        "netid": {"type": "string"},
    },
}


@bp.route("/validate_netid", methods=["POST"])
@request_schema(VALIDATE_NETID_SCHEMA)
@require_login
def validate_netid(_netid: str, _client: ShrunkClient, req: Any) -> Any:
    """``POST /api/org/validate_netid``

    Check that a NetID is valid. This endpoint is used for form validation in the frontend. Request format:

    .. code-block:: json

       { "netid": "string" }

    Response format:

    .. code-block:: json

       { "valid": "boolean", "reason?": "string" }

    :param netid:
    :param client:
    :param req:
    """
    valid = is_valid_netid(req["netid"])
    response: Dict[str, Any] = {"valid": valid}
    if not valid:
        response["reason"] = "That NetID is not valid."
    return jsonify(response)


@bp.route("/<ObjectId:org_id>/stats/visits", methods=["GET"])
@require_login
def get_org_visit_stats(netid: str, client: ShrunkClient, org_id: ObjectId) -> Any:
    """``GET /api/org/<org_id>/stats/visits``

    Get per-user visit statistics for an org. Response format:

    .. code-block:: json

       { "visits": [ {
         "netid": "string",
         "total_visits": "number",
         "unique_visits": "number"
         } ]
       }

    :param netid:
    :param client:
    :param org_id:
    """
    if not client.orgs.is_admin(org_id, netid) and not client.roles.has("admin", netid):
        abort(403)
    visits = client.orgs.get_visit_stats(org_id)
    return jsonify({"visits": visits})


@bp.route("/<ObjectId:org_id>/stats/geoip", methods=["GET"])
@require_login
def get_org_geoip_stats(netid: str, client: ShrunkClient, org_id: ObjectId) -> Any:
    """``GET /api/org/<org_id>/stats/geoip``

    Get GeoIP statistics about all links belonging to members of the org. For response format,
    see :py:func:`~shrunk.api.link.get_link_geoip_stats`.

    :param netid:
    :param client:
    :param org_id:
    """
    if not client.orgs.is_admin(org_id, netid) and not client.roles.has("admin", netid):
        abort(403)
    geoip = client.orgs.get_geoip_stats(org_id)
    return jsonify({"geoip": geoip})


@bp.route("/<ObjectId:org_id>/member/<member_netid>", methods=["PUT"])
@require_login
def put_org_member(
    netid: str, client: ShrunkClient, org_id: ObjectId, member_netid: str
) -> Any:
    """``PUT /api/org/<org_id>/member/<netid>``

    Add a user to an org. Performs no action if the user is already a member of the org. Returns 204
    on success.

    :param netid:
    :param client:
    :param org_id:
    :param member_netid:
    """
    if not client.orgs.is_admin(org_id, netid) and not client.roles.has("admin", netid):
        abort(403)
    client.orgs.create_member(org_id, member_netid)
    return "", 204


@bp.route("/domain", methods=["PUT"])
@require_login
def put_domain(netid: str, client: ShrunkClient) -> Any:
    """PUT /api/core/org/domain

    Add a domain to an org. Expects JSON in the request body:
    {
        "org_name": "...",
        "domain_name": "..."
    }
    """
    if not request.is_json:
        return jsonify({"error": "Missing JSON data"}), 400

    data = request.get_json()
    org_name = data.get("org_name")
    domain_name = data.get("domain_name")

    if not org_name or not domain_name:
        return (
            jsonify({"error": "Missing org_name or domain_name in request body"}),
            400,
        )

    if not client.roles.has("admin", netid):
        abort(403)

    try:
        res = client.orgs.create_domain(org_name, domain_name)
        if res == False:
            return "There was an unexpected error creating a domain", 500
        return str(res), 204
    except Exception as e:
        return jsonify({"error": str(e)}), 500


@bp.route("/domain", methods=["DELETE"])
@require_login
def delete_domain(netid: str, client: ShrunkClient) -> Any:
    """DELETE /api/core/org/domain

    Delete a domain from an org. Expects JSON in the request body:
    {
        "org_name": "..."
        "domain_name": "..."
    }
    """
    if not request.is_json:
        return jsonify({"error": "Missing JSON data"}), 400

    data = request.get_json()
    domain_name = data.get("domain_name")
    org_name = data.get("org_name")

    if not org_name or not domain_name:
        return (
            jsonify({"error": "Missing org_name or domain_name in request body"}),
            400,
        )

    if not client.roles.has("admin", netid):
        abort(403)

    try:
        res = client.orgs.delete_domain(org_name, domain_name)
        if res != True:
            return jsonify({"error": res}), 500
        return "", 204
    except Exception as e:
        return jsonify({"error": str(e)}), 500


@bp.route("/<ObjectId:org_id>/member/<member_netid>", methods=["DELETE"])
@require_login
def delete_org_member(
    netid: str, client: ShrunkClient, org_id: ObjectId, member_netid: str
) -> Any:
    """``DELETE /api/org/<org_id>/member/<netid>``

    Remove a member from an org. Returns 204 on success.

    :param netid:
    :param client:
    :param org_id:
    :param member_netid:
    """
    if not client.orgs.is_admin(org_id, netid) and not client.roles.has("admin", netid):
        if not netid == member_netid:
            abort(403)
    client.orgs.delete_member(org_id, member_netid)
    return "", 204


MODIFY_ORG_MEMBER_SCHEMA = {
    "type": "object",
    "additionalProperties": False,
    "properties": {
        "is_admin": {"type": "boolean"},
    },
}


@bp.route("/<ObjectId:org_id>/member/<member_netid>", methods=["PATCH"])
@request_schema(MODIFY_ORG_MEMBER_SCHEMA)
@require_login
def patch_org_member(
    netid: str, client: ShrunkClient, req: Any, org_id: ObjectId, member_netid: str
) -> Any:
    """``PATCH /api/org/<org_id>/member/<netid>``

    Modify a member of an org. Returns 204 on success. Request response:

    .. code-block:: json

       { "is_admin?": "boolean" }

    Properties present in the request will be updated. Properties missing from the request will not be modified.

    :param netid:
    :param client:
    :param req:
    :param org_id:
    :param member_netid:
    """
    if not client.orgs.is_admin(org_id, netid) and not client.roles.has("admin", netid):
        abort(403)
    if "is_admin" in req:
        # Prevent the last admin from being demoted
        admin_count = client.orgs.get_admin_count(org_id)
        if admin_count <= 1:
            abort(400)

        client.orgs.set_member_admin(org_id, member_netid, req["is_admin"])
    return "", 204


@bp.route("/valid-permissions", methods=["GET"])
@require_login
def getValidPermissions(netid: str, client: ShrunkClient) -> Any:
    return jsonify({"permissions": client.access_tokens.access_tokens_permissions})


ACCESS_TOKEN_ORG_SCHEMA = {
    "type": "object",
    "additionalProperties": False,
    "required": ["title", "description", "permissions"],
    "properties": {
        "title": {"type": "string"},
        "description": {"type": "string"},
        "permissions": {"type": "array"},
    },
}


@bp.route("/<ObjectId:org_id>/access_token", methods=["POST"])
@request_schema(ACCESS_TOKEN_ORG_SCHEMA)
@require_login
def create_access_token(
    netid: str, client: ShrunkClient, req: Any, org_id: ObjectId
) -> Any:
    access_token = client.access_tokens.create(
        org_id, req["title"], req["description"], netid, req["permissions"]
    )

    return jsonify({"access_token": access_token})

<<<<<<< HEAD

=======
>>>>>>> dd0bca0e
@bp.route("/<ObjectId:org_id>/access_token", methods=["GET"])
@require_login
def get_access_tokens(netid: str, client: ShrunkClient, org_id: ObjectId) -> Any:
    tokens = client.access_tokens.get_tokens_by_owner(org_id)

    return jsonify({"tokens": list(tokens)})

<<<<<<< HEAD

@bp.route("/access_token/<ObjectId:token_id>", methods=["PATCH"])
@require_login
def disable_access_token(netid: str, client: ShrunkClient, token_id: ObjectId) -> Any:
    if not client.access_tokens.is_creator(token_id, netid) and not client.roles.has(
        "admin", netid
    ):
=======
@bp.route("/access_token/<ObjectId:token_id>", methods=["PATCH"])
@require_login
def disable_access_token(netid: str, client: ShrunkClient, token_id: ObjectId) -> Any:
    if not client.access_tokens.is_creator(token_id, netid) and not client.roles.has("admin", netid):
>>>>>>> dd0bca0e
        abort(403)
    client.access_tokens.disable_token(token_id, netid)
    return "", 204

<<<<<<< HEAD

@bp.route("/access_token/<ObjectId:token_id>", methods=["DELETE"])
@require_login
def delete_access_token(netid: str, client: ShrunkClient, token_id: ObjectId) -> Any:
    if not client.access_tokens.is_creator(token_id, netid) and not client.roles.has(
        "admin", netid
    ):
=======
@bp.route("/access_token/<ObjectId:token_id>", methods=["DELETE"])
@require_login
def delete_access_token(netid: str, client: ShrunkClient, token_id: ObjectId) -> Any:
    if not client.access_tokens.is_creator(token_id, netid) and not client.roles.has("admin", netid):
>>>>>>> dd0bca0e
        abort(403)
    client.access_tokens.delete_token(token_id, netid)
    return "", 204<|MERGE_RESOLUTION|>--- conflicted
+++ resolved
@@ -493,10 +493,6 @@
 
     return jsonify({"access_token": access_token})
 
-<<<<<<< HEAD
-
-=======
->>>>>>> dd0bca0e
 @bp.route("/<ObjectId:org_id>/access_token", methods=["GET"])
 @require_login
 def get_access_tokens(netid: str, client: ShrunkClient, org_id: ObjectId) -> Any:
@@ -504,7 +500,6 @@
 
     return jsonify({"tokens": list(tokens)})
 
-<<<<<<< HEAD
 
 @bp.route("/access_token/<ObjectId:token_id>", methods=["PATCH"])
 @require_login
@@ -512,17 +507,10 @@
     if not client.access_tokens.is_creator(token_id, netid) and not client.roles.has(
         "admin", netid
     ):
-=======
-@bp.route("/access_token/<ObjectId:token_id>", methods=["PATCH"])
-@require_login
-def disable_access_token(netid: str, client: ShrunkClient, token_id: ObjectId) -> Any:
-    if not client.access_tokens.is_creator(token_id, netid) and not client.roles.has("admin", netid):
->>>>>>> dd0bca0e
         abort(403)
     client.access_tokens.disable_token(token_id, netid)
     return "", 204
 
-<<<<<<< HEAD
 
 @bp.route("/access_token/<ObjectId:token_id>", methods=["DELETE"])
 @require_login
@@ -530,12 +518,6 @@
     if not client.access_tokens.is_creator(token_id, netid) and not client.roles.has(
         "admin", netid
     ):
-=======
-@bp.route("/access_token/<ObjectId:token_id>", methods=["DELETE"])
-@require_login
-def delete_access_token(netid: str, client: ShrunkClient, token_id: ObjectId) -> Any:
-    if not client.access_tokens.is_creator(token_id, netid) and not client.roles.has("admin", netid):
->>>>>>> dd0bca0e
         abort(403)
     client.access_tokens.delete_token(token_id, netid)
     return "", 204