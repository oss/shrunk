--- conflicted
+++ resolved
@@ -15,19 +15,11 @@
 
 bp = Blueprint("search", __name__, url_prefix="/api/v1/search")
 
-<<<<<<< HEAD
-SEARCH_URLS_SCHEMA = {
-    'type': 'object',
-    'additionalProperties': False,
-    'required': ['set', 'show_expired_links', 'show_deleted_links', 'sort'],
-    'properties': {
-=======
 SEARCH_SCHEMA = {
     "type": "object",
     "additionalProperties": False,
     "required": ["set", "show_expired_links", "show_deleted_links", "sort"],
     "properties": {
->>>>>>> d8241242
         # The search query. May be omitted to show all links.
         "query": {"type": "string"},
         # Within which "set" to search. Required. Valid configurations include:
@@ -105,13 +97,8 @@
 }
 
 
-<<<<<<< HEAD
-@bp.route('', methods=['POST'])
-@request_schema(SEARCH_URLS_SCHEMA)
-=======
 @bp.route("", methods=["POST"])
 @request_schema(SEARCH_SCHEMA)
->>>>>>> d8241242
 @require_login
 def post_search_urls(netid: str, client: ShrunkClient, req: Any) -> Any:
     """``POST /api/search``
