"""Implements the :py:class:`ShrunkClient` class."""

from typing import Optional, List, Set, Any
from datetime import datetime

import pymongo

from .security import SecurityClient
from .search import SearchClient
from .geoip import GeoipClient
from .orgs import OrgsClient
from .tracking import TrackingClient
from .roles import RolesClient
from .links import LinksClient
from .alerts import AlertsClient
from .linkhub import LinkHubClient
from .role_requests import RoleRequestClient
from .positions import PositionClient

__all__ = ["ShrunkClient"]


class ShrunkClient:
    """This class implements all of the backend functionality for Shrunk.
    It is responsible for interacting with Mongo and the GeoIP database
    as well as managing in-memory roles state."""

    def __init__(
        self,
        DB_HOST: str,
        DB_PORT: int = 27017,
        DB_NAME: str = "shrunk",
        DB_USERNAME: Optional[str] = None,
        DB_PASSWORD: Optional[str] = None,
        GEOLITE_PATH: Optional[str] = None,
        RESERVED_WORDS: Optional[Set[str]] = None,
        BANNED_REGEXES: Optional[List[str]] = None,
        REDIRECT_CHECK_TIMEOUT: Optional[float] = 0.5,
        SECURITY_MEASURES_ON: Optional[bool] = False,
        SEND_MAIL_ON: Optional[bool] = False,
        GOOGLE_SAFE_BROWSING_API: Optional[str] = None,
        SLACK_INTEGRATION_ON: Optional[bool] = False,
        SLACK_BOT_TOKEN: Optional[str] = None,
        SLACK_SHRUNK_CHANNEL_ID: Optional[str] = None,
        TRACKING_PIXEL_UI_ENABLED: Optional[bool] = False,
        **_kwargs: Any,
    ):
        self.conn = pymongo.MongoClient(
            DB_HOST,
            DB_PORT,
            username=DB_USERNAME,
            password=DB_PASSWORD,
            authSource="admin",
            connect=False,
            tz_aware=True,
        )
        self.db = self.conn[DB_NAME]
        self._ensure_indexes()

        self.geoip = GeoipClient(GEOLITE_PATH=GEOLITE_PATH)
        self.links = LinksClient(
            db=self.db,
            geoip=self.geoip,
            RESERVED_WORDS=RESERVED_WORDS or set(),
            BANNED_REGEXES=BANNED_REGEXES or [],
            TRACKING_PIXEL_UI_ENABLED=TRACKING_PIXEL_UI_ENABLED or False,
            REDIRECT_CHECK_TIMEOUT=REDIRECT_CHECK_TIMEOUT or 0.5,
            other_clients=self,
        )
<<<<<<< HEAD
        self.linkhubs = LinkHubClient(db=self.db)
=======
>>>>>>> d8241242
        self.roles = RolesClient(db=self.db)
        self.tracking = TrackingClient(db=self.db)
        self.orgs = OrgsClient(db=self.db)
        self.search = SearchClient(db=self.db, client=self)
        self.alerts = AlertsClient(db=self.db)
        self.security = SecurityClient(
            db=self.db,
            other_clients=self,
            SECURITY_MEASURES_ON=SECURITY_MEASURES_ON or False,
            GOOGLE_SAFE_BROWSING_API=GOOGLE_SAFE_BROWSING_API or None,
        )
        self.role_requests = RoleRequestClient(
            db=self.db,
            SEND_MAIL_ON=SEND_MAIL_ON or False,
            SLACK_INTEGRATION_ON=SLACK_INTEGRATION_ON or False,
            SLACK_BOT_TOKEN=SLACK_BOT_TOKEN or None,
            SLACK_SHRUNK_CHANNEL_ID=SLACK_SHRUNK_CHANNEL_ID or None,
        )
        self.positions = PositionClient()

    def _ensure_indexes(self) -> None:
        self.db.urls.create_index([("aliases.alias", pymongo.ASCENDING)])
        self.db.urls.create_index([("netid", pymongo.ASCENDING)])
        self.db.urls.create_index(
            [
                ("title", pymongo.TEXT),
                ("long_url", pymongo.TEXT),
                ("netid", pymongo.TEXT),
                ("aliases.alias", pymongo.TEXT),
            ]
        )

<<<<<<< HEAD
        self.db.linkhubs.create_index(
            [("title", pymongo.TEXT), ("alias", pymongo.TEXT), ("owner", pymongo.TEXT)]
        )
        self.db.linkhubs.create_index([("links", pymongo.ASCENDING)])
        self.db.linkhubs.create_index([("collaborators", pymongo.ASCENDING)])

=======
>>>>>>> d8241242
        self.db.unsafe_links.create_index([("long_url", pymongo.TEXT)])
        self.db.unsafe_links.create_index([("netid", pymongo.ASCENDING)])

        self.db.visits.create_index([("link_id", pymongo.ASCENDING)])
        self.db.visits.create_index([("source_ip", pymongo.ASCENDING)])
        self.db.visitors.create_index([("ip", pymongo.ASCENDING)], unique=True)
        self.db.organizations.create_index([("name", pymongo.ASCENDING)], unique=True)
        self.db.organizations.create_index(
            [("members.name", pymongo.ASCENDING), ("members.netid", pymongo.ASCENDING)]
        )
        self.db.organizations.create_index(
            [("name", pymongo.TEXT), ("members.netid", pymongo.TEXT)]
        )
        self.db.access_requests.create_index(
            [("token", pymongo.ASCENDING)], unique=True
        )

    def user_exists(self, netid: str) -> bool:
        """Check whether there exist any links belonging to a user.

        :param netid: The user's NetID.
        """
        return self.db.urls.find_one({"netid": netid}) is not None

    def reset_database(self) -> None:
        """Delete all documents from all collections in the shrunk database."""
        for col in [
            "grants",
            "organizations",
            "urls",
            "visitors",
            "visits",
            "unsafe_links",
<<<<<<< HEAD
            "linkhubs",
=======
>>>>>>> d8241242
        ]:
            self.db[col].delete_many({})

    def admin_stats(
        self, begin: Optional[datetime] = None, end: Optional[datetime] = None
    ) -> Any:
        """Get basic Shrunk usage stats. An optional time range may be specified.

        :param begin:
        :param end:
        """
        if begin is None and end is None:
            # estimated_document_count() is MUCH faster than count_documents({})
            num_links = self.db.urls.estimated_document_count()
            num_visits = self.db.visits.estimated_document_count()
            try:
                num_users = next(
                    self.db.urls.aggregate(
                        [
                            {"$project": {"netid": 1}},
                            {"$group": {"_id": "$netid"}},
                            {"$count": "count"},
                        ]
                    )
                )["count"]
            except StopIteration:
                num_users = 0
        elif begin is not None and end is not None:

            def match_range(field_name: str) -> Any:
                return {
                    "$and": [
                        {field_name: {"$gte": begin}},
                        {field_name: {"$lte": end}},
                    ]
                }

            num_links = self.db.urls.count_documents(match_range("timeCreated"))
            num_visits = self.db.visits.count_documents(match_range("time"))
            try:
                num_users = next(
                    self.db.urls.aggregate(
                        [
                            {"$match": match_range("timeCreated")},
                            {"$project": {"netid": 1}},
                            {"$group": {"_id": "$netid"}},
                            {"$count": "count"},
                        ]
                    )
                )["count"]
            except StopIteration:
                num_users = 0
        else:
            raise ValueError(f"Invalid input begin={begin} end={end}")

        return {
            "links": num_links,
            "visits": num_visits,
            "users": num_users,
        }

    def endpoint_stats(self) -> List[Any]:
        """Get statistics about visits to the different Flask endpoints."""

        return list(
            self.db.endpoint_statistics.aggregate(
                [
                    {
                        "$match": {
                            "$and": [
                                {"endpoint": {"$ne": "shrunk.render_index"}},
                                {"endpoint": {"$ne": "shrunk.render_login"}},
                                {"endpoint": {"$ne": "sso_login"}},
                                {"endpoint": {"$ne": "static"}},
                                {"endpoint": {"$ne": "redirect_link"}},
                                {"endpoint": {"$ne": "error"}},
                            ],
                        }
                    },
                    {
                        "$group": {
                            "_id": "$endpoint",
                            "total_visits": {"$sum": "$count"},
                            "unique_visits": {"$sum": 1},
                        }
                    },
                    {
                        "$project": {
                            "_id": 0,
                            "endpoint": "$_id",
                            "total_visits": 1,
                            "unique_visits": 1,
                        }
                    },
                ]
            )
        )

    def record_visit(self, netid: Optional[str], endpoint: str) -> None:
        """Record a visit to an endpoint.

        :param netid: The NetID of the user, or ``None`` if the user is
          not logged in
        :param endpoint: The name of the Flask endpoint
        """
        self.db.endpoint_statistics.find_one_and_update(
            {"endpoint": endpoint, "netid": netid},
            {"$set": {"endpoint": endpoint, "netid": netid}, "$inc": {"count": 1}},
            upsert=True,
        )<|MERGE_RESOLUTION|>--- conflicted
+++ resolved
@@ -67,10 +67,7 @@
             REDIRECT_CHECK_TIMEOUT=REDIRECT_CHECK_TIMEOUT or 0.5,
             other_clients=self,
         )
-<<<<<<< HEAD
         self.linkhubs = LinkHubClient(db=self.db)
-=======
->>>>>>> d8241242
         self.roles = RolesClient(db=self.db)
         self.tracking = TrackingClient(db=self.db)
         self.orgs = OrgsClient(db=self.db)
@@ -103,15 +100,15 @@
             ]
         )
 
-<<<<<<< HEAD
         self.db.linkhubs.create_index(
             [("title", pymongo.TEXT), ("alias", pymongo.TEXT), ("owner", pymongo.TEXT)]
         )
         self.db.linkhubs.create_index([("links", pymongo.ASCENDING)])
         self.db.linkhubs.create_index([("collaborators", pymongo.ASCENDING)])
 
-=======
->>>>>>> d8241242
+        self.db.unsafe_links.create_index([("long_url", pymongo.TEXT)])
+        self.db.unsafe_links.create_index([("netid", pymongo.ASCENDING)])
+
         self.db.unsafe_links.create_index([("long_url", pymongo.TEXT)])
         self.db.unsafe_links.create_index([("netid", pymongo.ASCENDING)])
 
@@ -145,10 +142,7 @@
             "visitors",
             "visits",
             "unsafe_links",
-<<<<<<< HEAD
             "linkhubs",
-=======
->>>>>>> d8241242
         ]:
             self.db[col].delete_many({})
 
