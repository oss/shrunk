"""Implements the :py:class:`ShrunkClient` class."""

from typing import Optional, List, Set, Any
from datetime import datetime

import pymongo

from .security import SecurityClient
from .search import SearchClient
from .geoip import GeoipClient
from .orgs import OrgsClient
from .tracking import TrackingClient
from .roles import RolesClient
from .links import LinksClient
<<<<<<< HEAD
from .alerts import AlertsClient
from .linkhub import LinkHubClient
=======
from .alerts import AlertsClient    
from .role_requests import RoleRequestClient
>>>>>>> 3793c52f

__all__ = ['ShrunkClient']


class ShrunkClient:
    """This class implements all of the backend functionality for Shrunk.
    It is responsible for interacting with Mongo and the GeoIP database
    as well as managing in-memory roles state."""

    def __init__(self,
                 DB_HOST: str,
                 DB_PORT: int = 27017,
                 DB_NAME: str = 'shrunk',
                 DB_USERNAME: Optional[str] = None,
                 DB_PASSWORD: Optional[str] = None,
                 GEOLITE_PATH: Optional[str] = None,
                 RESERVED_WORDS: Optional[Set[str]] = None,
                 BANNED_REGEXES: Optional[List[str]] = None,
                 REDIRECT_CHECK_TIMEOUT: Optional[float] = 0.5,
                 SECURITY_MEASURES_ON: Optional[bool] = False,
                 SEND_MAIL_ON: Optional[bool] = False,
                 GOOGLE_SAFE_BROWSING_API: Optional[str] = None,
                 **_kwargs: Any):
        self.conn = pymongo.MongoClient(DB_HOST, DB_PORT, username=DB_USERNAME,
                                        password=DB_PASSWORD, authSource='admin',
                                        connect=False, tz_aware=True)
        self.db = self.conn[DB_NAME]
        self._ensure_indexes()

        self.geoip = GeoipClient(GEOLITE_PATH=GEOLITE_PATH)
        self.links = LinksClient(db=self.db, geoip=self.geoip,
                                 RESERVED_WORDS=RESERVED_WORDS or set(),
                                 BANNED_REGEXES=BANNED_REGEXES or [],
                                 REDIRECT_CHECK_TIMEOUT=REDIRECT_CHECK_TIMEOUT or 0.5,
                                 other_clients=self)
        self.linkhubs = LinkHubClient(db=self.db)
        self.roles = RolesClient(db=self.db)
        self.tracking = TrackingClient(db=self.db)
        self.orgs = OrgsClient(db=self.db)
        self.search = SearchClient(db=self.db, client=self)
        self.alerts = AlertsClient(db=self.db)
        self.security = SecurityClient(db=self.db, other_clients=self,
                                       SECURITY_MEASURES_ON=SECURITY_MEASURES_ON or False,
                                       GOOGLE_SAFE_BROWSING_API=GOOGLE_SAFE_BROWSING_API or None)
        self.role_requests = RoleRequestClient(db=self.db,
                                               SEND_MAIL_ON=SEND_MAIL_ON or False)

    def _ensure_indexes(self) -> None:
        self.db.urls.create_index([('aliases.alias', pymongo.ASCENDING)])
        self.db.urls.create_index([('netid', pymongo.ASCENDING)])
        self.db.urls.create_index([('title', pymongo.TEXT),
                                   ('long_url', pymongo.TEXT),
                                   ('netid', pymongo.TEXT),
                                   ('aliases.alias', pymongo.TEXT)])

        self.db.unsafe_links.create_index([('long_url', pymongo.TEXT)])
        self.db.unsafe_links.create_index([('netid', pymongo.ASCENDING)])

        self.db.visits.create_index([('link_id', pymongo.ASCENDING)])
        self.db.visits.create_index([('source_ip', pymongo.ASCENDING)])
        self.db.visitors.create_index([('ip', pymongo.ASCENDING)], unique=True)
        self.db.organizations.create_index([('name', pymongo.ASCENDING)], unique=True)
        self.db.organizations.create_index([('members.name', pymongo.ASCENDING),
                                            ('members.netid', pymongo.ASCENDING)])
        self.db.organizations.create_index([('name', pymongo.TEXT),
                                            ('members.netid', pymongo.TEXT)])
        self.db.access_requests.create_index([('token', pymongo.ASCENDING)], unique=True)

    def user_exists(self, netid: str) -> bool:
        """Check whether there exist any links belonging to a user.

        :param netid: The user's NetID.
        """
        return self.db.urls.find_one({'netid': netid}) is not None

    def reset_database(self) -> None:
        """Delete all documents from all collections in the shrunk database."""
        for col in ['grants', 'organizations', 'urls', 'visitors', 'visits', 'unsafe_links']:
            self.db[col].delete_many({})

    def admin_stats(self, begin: Optional[datetime] = None, end: Optional[datetime] = None) -> Any:
        """Get basic Shrunk usage stats. An optional time range may be specified.

        :param begin:
        :param end:
        """
        if begin is None and end is None:
            # estimated_document_count() is MUCH faster than count_documents({})
            num_links = self.db.urls.estimated_document_count()
            num_visits = self.db.visits.estimated_document_count()
            try:
                num_users = next(self.db.urls.aggregate([
                    {'$project': {'netid': 1}},
                    {'$group': {'_id': '$netid'}},
                    {'$count': 'count'},
                ]))['count']
            except StopIteration:
                num_users = 0
        elif begin is not None and end is not None:
            def match_range(field_name: str) -> Any:
                return {'$and': [
                    {field_name: {'$gte': begin}},
                    {field_name: {'$lte': end}},
                ]}
            num_links = self.db.urls.count_documents(match_range('timeCreated'))
            num_visits = self.db.visits.count_documents(match_range('time'))
            try:
                num_users = next(self.db.urls.aggregate([
                    {'$match': match_range('timeCreated')},
                    {'$project': {'netid': 1}},
                    {'$group': {'_id': '$netid'}},
                    {'$count': 'count'},
                ]))['count']
            except StopIteration:
                num_users = 0
        else:
            raise ValueError(f'Invalid input begin={begin} end={end}')

        return {
            'links': num_links,
            'visits': num_visits,
            'users': num_users,
        }

    def endpoint_stats(self) -> List[Any]:
        """Get statistics about visits to the different Flask endpoints."""

        return list(self.db.endpoint_statistics.aggregate([
            {'$match': {
                '$and': [
                    {'endpoint': {'$ne': 'shrunk.render_index'}},
                    {'endpoint': {'$ne': 'shrunk.render_login'}},
                    {'endpoint': {'$ne': 'sso_login'}},
                    {'endpoint': {'$ne': 'static'}},
                    {'endpoint': {'$ne': 'redirect_link'}},
                    {'endpoint': {'$ne': 'error'}},
                ],
            }},
            {'$group': {
                '_id': '$endpoint',
                'total_visits': {'$sum': '$count'},
                'unique_visits': {'$sum': 1},
            }},
            {'$project': {
                '_id': 0,
                'endpoint': '$_id',
                'total_visits': 1,
                'unique_visits': 1,
            }},
        ]))

    def record_visit(self, netid: Optional[str], endpoint: str) -> None:
        """Record a visit to an endpoint.

        :param netid: The NetID of the user, or ``None`` if the user is
          not logged in
        :param endpoint: The name of the Flask endpoint
        """
        self.db.endpoint_statistics.find_one_and_update(
            {'endpoint': endpoint, 'netid': netid},
            {'$set': {'endpoint': endpoint, 'netid': netid},
             '$inc': {'count': 1}},
            upsert=True)<|MERGE_RESOLUTION|>--- conflicted
+++ resolved
@@ -12,13 +12,9 @@
 from .tracking import TrackingClient
 from .roles import RolesClient
 from .links import LinksClient
-<<<<<<< HEAD
 from .alerts import AlertsClient
 from .linkhub import LinkHubClient
-=======
-from .alerts import AlertsClient    
 from .role_requests import RoleRequestClient
->>>>>>> 3793c52f
 
 __all__ = ['ShrunkClient']
 
