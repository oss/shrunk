--- conflicted
+++ resolved
@@ -37,13 +37,10 @@
                  SECURITY_MEASURES_ON: Optional[bool] = False,
                  SEND_MAIL_ON: Optional[bool] = False,
                  GOOGLE_SAFE_BROWSING_API: Optional[str] = None,
-<<<<<<< HEAD
                  SLACK_INTEGRATION_ON: Optional[bool] = False,
                  SLACK_BOT_TOKEN: Optional[str] = None,
                  SLACK_SHRUNK_CHANNEL_ID: Optional[str] = None,
-=======
                  TRACKING_PIXEL_UI_ENABLED: Optional[bool] = False,
->>>>>>> d2a4acb5
                  **_kwargs: Any):
         self.conn = pymongo.MongoClient(DB_HOST, DB_PORT, username=DB_USERNAME,
                                         password=DB_PASSWORD, authSource='admin',
