"""Implements the :py:class:`ShrunkClient` class."""

from typing import Optional, List, Set, Any
from datetime import datetime

import pymongo

from .security import SecurityClient
from .search import SearchClient
from .geoip import GeoipClient
from .orgs import OrgsClient
from .tracking import TrackingClient
from .roles import RolesClient
from .links import LinksClient
from .alerts import AlertsClient
<<<<<<< HEAD
from .linkhub import LinkHubClient
=======
>>>>>>> c5d41183
from .role_requests import RoleRequestClient
from .positions import PositionClient

__all__ = ['ShrunkClient']


class ShrunkClient:
    """This class implements all of the backend functionality for Shrunk.
    It is responsible for interacting with Mongo and the GeoIP database
    as well as managing in-memory roles state."""

    def __init__(self,
                 DB_HOST: str,
                 DB_PORT: int = 27017,
                 DB_NAME: str = 'shrunk',
                 DB_USERNAME: Optional[str] = None,
                 DB_PASSWORD: Optional[str] = None,
                 GEOLITE_PATH: Optional[str] = None,
                 RESERVED_WORDS: Optional[Set[str]] = None,
                 BANNED_REGEXES: Optional[List[str]] = None,
                 REDIRECT_CHECK_TIMEOUT: Optional[float] = 0.5,
                 SECURITY_MEASURES_ON: Optional[bool] = False,
                 SEND_MAIL_ON: Optional[bool] = False,
                 GOOGLE_SAFE_BROWSING_API: Optional[str] = None,
                 SLACK_INTEGRATION_ON: Optional[bool] = False,
                 SLACK_BOT_TOKEN: Optional[str] = None,
                 SLACK_SHRUNK_CHANNEL_ID: Optional[str] = None,
                 TRACKING_PIXEL_UI_ENABLED: Optional[bool] = False,
                 **_kwargs: Any):
        self.conn = pymongo.MongoClient(DB_HOST, DB_PORT, username=DB_USERNAME,
                                        password=DB_PASSWORD, authSource='admin',
                                        connect=False, tz_aware=True)
        self.db = self.conn[DB_NAME]
        self._ensure_indexes()

        self.geoip = GeoipClient(GEOLITE_PATH=GEOLITE_PATH)
        self.links = LinksClient(db=self.db, geoip=self.geoip,
                                 RESERVED_WORDS=RESERVED_WORDS or set(),
                                 BANNED_REGEXES=BANNED_REGEXES or [],
                                 TRACKING_PIXEL_UI_ENABLED=TRACKING_PIXEL_UI_ENABLED or False,
                                 REDIRECT_CHECK_TIMEOUT=REDIRECT_CHECK_TIMEOUT or 0.5,
                                 other_clients=self)
        self.linkhubs = LinkHubClient(db=self.db)
        self.roles = RolesClient(db=self.db)
        self.tracking = TrackingClient(db=self.db)
        self.orgs = OrgsClient(db=self.db)
        self.search = SearchClient(db=self.db, client=self)
        self.alerts = AlertsClient(db=self.db)
        self.security = SecurityClient(db=self.db, other_clients=self,
                                       SECURITY_MEASURES_ON=SECURITY_MEASURES_ON or False,
                                       GOOGLE_SAFE_BROWSING_API=GOOGLE_SAFE_BROWSING_API or None)
        self.role_requests = RoleRequestClient(db=self.db,
                                               SEND_MAIL_ON=SEND_MAIL_ON or False,
                                               SLACK_INTEGRATION_ON=SLACK_INTEGRATION_ON or False,
                                               SLACK_BOT_TOKEN=SLACK_BOT_TOKEN or None,
                                               SLACK_SHRUNK_CHANNEL_ID=SLACK_SHRUNK_CHANNEL_ID or None)
        self.positions = PositionClient()

    def _ensure_indexes(self) -> None:
        self.db.urls.create_index([('aliases.alias', pymongo.ASCENDING)])
        self.db.urls.create_index([('netid', pymongo.ASCENDING)])
        self.db.urls.create_index([('title', pymongo.TEXT),
                                   ('long_url', pymongo.TEXT),
                                   ('netid', pymongo.TEXT),
                                   ('aliases.alias', pymongo.TEXT)])

        self.db.linkhubs.create_index([('title', pymongo.TEXT),
                                       ('alias', pymongo.TEXT),
                                       ('owner', pymongo.TEXT)])
        self.db.linkhubs.create_index([('links', pymongo.ASCENDING)])
        self.db.linkhubs.create_index([('collaborators', pymongo.ASCENDING)])

        self.db.unsafe_links.create_index([('long_url', pymongo.TEXT)])
        self.db.unsafe_links.create_index([('netid', pymongo.ASCENDING)])

        self.db.visits.create_index([('link_id', pymongo.ASCENDING)])
        self.db.visits.create_index([('source_ip', pymongo.ASCENDING)])
        self.db.visitors.create_index([('ip', pymongo.ASCENDING)], unique=True)
        self.db.organizations.create_index([('name', pymongo.ASCENDING)], unique=True)
        self.db.organizations.create_index([('members.name', pymongo.ASCENDING),
                                            ('members.netid', pymongo.ASCENDING)])
        self.db.organizations.create_index([('name', pymongo.TEXT),
                                            ('members.netid', pymongo.TEXT)])
        self.db.access_requests.create_index([('token', pymongo.ASCENDING)], unique=True)

    def user_exists(self, netid: str) -> bool:
        """Check whether there exist any links belonging to a user.

        :param netid: The user's NetID.
        """
        return self.db.urls.find_one({'netid': netid}) is not None

    def reset_database(self) -> None:
        """Delete all documents from all collections in the shrunk database."""
        for col in ['grants', 'organizations', 'urls', 'visitors', 'visits', 'unsafe_links', 'linkhubs']:
            self.db[col].delete_many({})

    def admin_stats(self, begin: Optional[datetime] = None, end: Optional[datetime] = None) -> Any:
        """Get basic Shrunk usage stats. An optional time range may be specified.

        :param begin:
        :param end:
        """
        if begin is None and end is None:
            # estimated_document_count() is MUCH faster than count_documents({})
            num_links = self.db.urls.estimated_document_count()
            num_visits = self.db.visits.estimated_document_count()
            try:
                num_users = next(self.db.urls.aggregate([
                    {'$project': {'netid': 1}},
                    {'$group': {'_id': '$netid'}},
                    {'$count': 'count'},
                ]))['count']
            except StopIteration:
                num_users = 0
        elif begin is not None and end is not None:
            def match_range(field_name: str) -> Any:
                return {'$and': [
                    {field_name: {'$gte': begin}},
                    {field_name: {'$lte': end}},
                ]}
            num_links = self.db.urls.count_documents(match_range('timeCreated'))
            num_visits = self.db.visits.count_documents(match_range('time'))
            try:
                num_users = next(self.db.urls.aggregate([
                    {'$match': match_range('timeCreated')},
                    {'$project': {'netid': 1}},
                    {'$group': {'_id': '$netid'}},
                    {'$count': 'count'},
                ]))['count']
            except StopIteration:
                num_users = 0
        else:
            raise ValueError(f'Invalid input begin={begin} end={end}')

        return {
            'links': num_links,
            'visits': num_visits,
            'users': num_users,
        }

    def endpoint_stats(self) -> List[Any]:
        """Get statistics about visits to the different Flask endpoints."""

        return list(self.db.endpoint_statistics.aggregate([
            {'$match': {
                '$and': [
                    {'endpoint': {'$ne': 'shrunk.render_index'}},
                    {'endpoint': {'$ne': 'shrunk.render_login'}},
                    {'endpoint': {'$ne': 'sso_login'}},
                    {'endpoint': {'$ne': 'static'}},
                    {'endpoint': {'$ne': 'redirect_link'}},
                    {'endpoint': {'$ne': 'error'}},
                ],
            }},
            {'$group': {
                '_id': '$endpoint',
                'total_visits': {'$sum': '$count'},
                'unique_visits': {'$sum': 1},
            }},
            {'$project': {
                '_id': 0,
                'endpoint': '$_id',
                'total_visits': 1,
                'unique_visits': 1,
            }},
        ]))

    def record_visit(self, netid: Optional[str], endpoint: str) -> None:
        """Record a visit to an endpoint.

        :param netid: The NetID of the user, or ``None`` if the user is
          not logged in
        :param endpoint: The name of the Flask endpoint
        """
        self.db.endpoint_statistics.find_one_and_update(
            {'endpoint': endpoint, 'netid': netid},
            {'$set': {'endpoint': endpoint, 'netid': netid},
             '$inc': {'count': 1}},
            upsert=True)<|MERGE_RESOLUTION|>--- conflicted
+++ resolved
@@ -13,14 +13,11 @@
 from .roles import RolesClient
 from .links import LinksClient
 from .alerts import AlertsClient
-<<<<<<< HEAD
 from .linkhub import LinkHubClient
-=======
->>>>>>> c5d41183
 from .role_requests import RoleRequestClient
 from .positions import PositionClient
 
-__all__ = ['ShrunkClient']
+__all__ = ["ShrunkClient"]
 
 
 class ShrunkClient:
@@ -28,93 +25,127 @@
     It is responsible for interacting with Mongo and the GeoIP database
     as well as managing in-memory roles state."""
 
-    def __init__(self,
-                 DB_HOST: str,
-                 DB_PORT: int = 27017,
-                 DB_NAME: str = 'shrunk',
-                 DB_USERNAME: Optional[str] = None,
-                 DB_PASSWORD: Optional[str] = None,
-                 GEOLITE_PATH: Optional[str] = None,
-                 RESERVED_WORDS: Optional[Set[str]] = None,
-                 BANNED_REGEXES: Optional[List[str]] = None,
-                 REDIRECT_CHECK_TIMEOUT: Optional[float] = 0.5,
-                 SECURITY_MEASURES_ON: Optional[bool] = False,
-                 SEND_MAIL_ON: Optional[bool] = False,
-                 GOOGLE_SAFE_BROWSING_API: Optional[str] = None,
-                 SLACK_INTEGRATION_ON: Optional[bool] = False,
-                 SLACK_BOT_TOKEN: Optional[str] = None,
-                 SLACK_SHRUNK_CHANNEL_ID: Optional[str] = None,
-                 TRACKING_PIXEL_UI_ENABLED: Optional[bool] = False,
-                 **_kwargs: Any):
-        self.conn = pymongo.MongoClient(DB_HOST, DB_PORT, username=DB_USERNAME,
-                                        password=DB_PASSWORD, authSource='admin',
-                                        connect=False, tz_aware=True)
+    def __init__(
+        self,
+        DB_HOST: str,
+        DB_PORT: int = 27017,
+        DB_NAME: str = "shrunk",
+        DB_USERNAME: Optional[str] = None,
+        DB_PASSWORD: Optional[str] = None,
+        GEOLITE_PATH: Optional[str] = None,
+        RESERVED_WORDS: Optional[Set[str]] = None,
+        BANNED_REGEXES: Optional[List[str]] = None,
+        REDIRECT_CHECK_TIMEOUT: Optional[float] = 0.5,
+        SECURITY_MEASURES_ON: Optional[bool] = False,
+        SEND_MAIL_ON: Optional[bool] = False,
+        GOOGLE_SAFE_BROWSING_API: Optional[str] = None,
+        SLACK_INTEGRATION_ON: Optional[bool] = False,
+        SLACK_BOT_TOKEN: Optional[str] = None,
+        SLACK_SHRUNK_CHANNEL_ID: Optional[str] = None,
+        TRACKING_PIXEL_UI_ENABLED: Optional[bool] = False,
+        **_kwargs: Any,
+    ):
+        self.conn = pymongo.MongoClient(
+            DB_HOST,
+            DB_PORT,
+            username=DB_USERNAME,
+            password=DB_PASSWORD,
+            authSource="admin",
+            connect=False,
+            tz_aware=True,
+        )
         self.db = self.conn[DB_NAME]
         self._ensure_indexes()
 
         self.geoip = GeoipClient(GEOLITE_PATH=GEOLITE_PATH)
-        self.links = LinksClient(db=self.db, geoip=self.geoip,
-                                 RESERVED_WORDS=RESERVED_WORDS or set(),
-                                 BANNED_REGEXES=BANNED_REGEXES or [],
-                                 TRACKING_PIXEL_UI_ENABLED=TRACKING_PIXEL_UI_ENABLED or False,
-                                 REDIRECT_CHECK_TIMEOUT=REDIRECT_CHECK_TIMEOUT or 0.5,
-                                 other_clients=self)
+        self.links = LinksClient(
+            db=self.db,
+            geoip=self.geoip,
+            RESERVED_WORDS=RESERVED_WORDS or set(),
+            BANNED_REGEXES=BANNED_REGEXES or [],
+            TRACKING_PIXEL_UI_ENABLED=TRACKING_PIXEL_UI_ENABLED or False,
+            REDIRECT_CHECK_TIMEOUT=REDIRECT_CHECK_TIMEOUT or 0.5,
+            other_clients=self,
+        )
         self.linkhubs = LinkHubClient(db=self.db)
         self.roles = RolesClient(db=self.db)
         self.tracking = TrackingClient(db=self.db)
         self.orgs = OrgsClient(db=self.db)
         self.search = SearchClient(db=self.db, client=self)
         self.alerts = AlertsClient(db=self.db)
-        self.security = SecurityClient(db=self.db, other_clients=self,
-                                       SECURITY_MEASURES_ON=SECURITY_MEASURES_ON or False,
-                                       GOOGLE_SAFE_BROWSING_API=GOOGLE_SAFE_BROWSING_API or None)
-        self.role_requests = RoleRequestClient(db=self.db,
-                                               SEND_MAIL_ON=SEND_MAIL_ON or False,
-                                               SLACK_INTEGRATION_ON=SLACK_INTEGRATION_ON or False,
-                                               SLACK_BOT_TOKEN=SLACK_BOT_TOKEN or None,
-                                               SLACK_SHRUNK_CHANNEL_ID=SLACK_SHRUNK_CHANNEL_ID or None)
+        self.security = SecurityClient(
+            db=self.db,
+            other_clients=self,
+            SECURITY_MEASURES_ON=SECURITY_MEASURES_ON or False,
+            GOOGLE_SAFE_BROWSING_API=GOOGLE_SAFE_BROWSING_API or None,
+        )
+        self.role_requests = RoleRequestClient(
+            db=self.db,
+            SEND_MAIL_ON=SEND_MAIL_ON or False,
+            SLACK_INTEGRATION_ON=SLACK_INTEGRATION_ON or False,
+            SLACK_BOT_TOKEN=SLACK_BOT_TOKEN or None,
+            SLACK_SHRUNK_CHANNEL_ID=SLACK_SHRUNK_CHANNEL_ID or None,
+        )
         self.positions = PositionClient()
 
     def _ensure_indexes(self) -> None:
-        self.db.urls.create_index([('aliases.alias', pymongo.ASCENDING)])
-        self.db.urls.create_index([('netid', pymongo.ASCENDING)])
-        self.db.urls.create_index([('title', pymongo.TEXT),
-                                   ('long_url', pymongo.TEXT),
-                                   ('netid', pymongo.TEXT),
-                                   ('aliases.alias', pymongo.TEXT)])
-
-        self.db.linkhubs.create_index([('title', pymongo.TEXT),
-                                       ('alias', pymongo.TEXT),
-                                       ('owner', pymongo.TEXT)])
-        self.db.linkhubs.create_index([('links', pymongo.ASCENDING)])
-        self.db.linkhubs.create_index([('collaborators', pymongo.ASCENDING)])
-
-        self.db.unsafe_links.create_index([('long_url', pymongo.TEXT)])
-        self.db.unsafe_links.create_index([('netid', pymongo.ASCENDING)])
-
-        self.db.visits.create_index([('link_id', pymongo.ASCENDING)])
-        self.db.visits.create_index([('source_ip', pymongo.ASCENDING)])
-        self.db.visitors.create_index([('ip', pymongo.ASCENDING)], unique=True)
-        self.db.organizations.create_index([('name', pymongo.ASCENDING)], unique=True)
-        self.db.organizations.create_index([('members.name', pymongo.ASCENDING),
-                                            ('members.netid', pymongo.ASCENDING)])
-        self.db.organizations.create_index([('name', pymongo.TEXT),
-                                            ('members.netid', pymongo.TEXT)])
-        self.db.access_requests.create_index([('token', pymongo.ASCENDING)], unique=True)
+        self.db.urls.create_index([("aliases.alias", pymongo.ASCENDING)])
+        self.db.urls.create_index([("netid", pymongo.ASCENDING)])
+        self.db.urls.create_index(
+            [
+                ("title", pymongo.TEXT),
+                ("long_url", pymongo.TEXT),
+                ("netid", pymongo.TEXT),
+                ("aliases.alias", pymongo.TEXT),
+            ]
+        )
+
+        self.db.linkhubs.create_index(
+            [("title", pymongo.TEXT), ("alias", pymongo.TEXT), ("owner", pymongo.TEXT)]
+        )
+        self.db.linkhubs.create_index([("links", pymongo.ASCENDING)])
+        self.db.linkhubs.create_index([("collaborators", pymongo.ASCENDING)])
+
+        self.db.unsafe_links.create_index([("long_url", pymongo.TEXT)])
+        self.db.unsafe_links.create_index([("netid", pymongo.ASCENDING)])
+
+        self.db.visits.create_index([("link_id", pymongo.ASCENDING)])
+        self.db.visits.create_index([("source_ip", pymongo.ASCENDING)])
+        self.db.visitors.create_index([("ip", pymongo.ASCENDING)], unique=True)
+        self.db.organizations.create_index([("name", pymongo.ASCENDING)], unique=True)
+        self.db.organizations.create_index(
+            [("members.name", pymongo.ASCENDING), ("members.netid", pymongo.ASCENDING)]
+        )
+        self.db.organizations.create_index(
+            [("name", pymongo.TEXT), ("members.netid", pymongo.TEXT)]
+        )
+        self.db.access_requests.create_index(
+            [("token", pymongo.ASCENDING)], unique=True
+        )
 
     def user_exists(self, netid: str) -> bool:
         """Check whether there exist any links belonging to a user.
 
         :param netid: The user's NetID.
         """
-        return self.db.urls.find_one({'netid': netid}) is not None
+        return self.db.urls.find_one({"netid": netid}) is not None
 
     def reset_database(self) -> None:
         """Delete all documents from all collections in the shrunk database."""
-        for col in ['grants', 'organizations', 'urls', 'visitors', 'visits', 'unsafe_links', 'linkhubs']:
+        for col in [
+            "grants",
+            "organizations",
+            "urls",
+            "visitors",
+            "visits",
+            "unsafe_links",
+            "linkhubs",
+        ]:
             self.db[col].delete_many({})
 
-    def admin_stats(self, begin: Optional[datetime] = None, end: Optional[datetime] = None) -> Any:
+    def admin_stats(
+        self, begin: Optional[datetime] = None, end: Optional[datetime] = None
+    ) -> Any:
         """Get basic Shrunk usage stats. An optional time range may be specified.
 
         :param begin:
@@ -125,65 +156,87 @@
             num_links = self.db.urls.estimated_document_count()
             num_visits = self.db.visits.estimated_document_count()
             try:
-                num_users = next(self.db.urls.aggregate([
-                    {'$project': {'netid': 1}},
-                    {'$group': {'_id': '$netid'}},
-                    {'$count': 'count'},
-                ]))['count']
+                num_users = next(
+                    self.db.urls.aggregate(
+                        [
+                            {"$project": {"netid": 1}},
+                            {"$group": {"_id": "$netid"}},
+                            {"$count": "count"},
+                        ]
+                    )
+                )["count"]
             except StopIteration:
                 num_users = 0
         elif begin is not None and end is not None:
+
             def match_range(field_name: str) -> Any:
-                return {'$and': [
-                    {field_name: {'$gte': begin}},
-                    {field_name: {'$lte': end}},
-                ]}
-            num_links = self.db.urls.count_documents(match_range('timeCreated'))
-            num_visits = self.db.visits.count_documents(match_range('time'))
+                return {
+                    "$and": [
+                        {field_name: {"$gte": begin}},
+                        {field_name: {"$lte": end}},
+                    ]
+                }
+
+            num_links = self.db.urls.count_documents(match_range("timeCreated"))
+            num_visits = self.db.visits.count_documents(match_range("time"))
             try:
-                num_users = next(self.db.urls.aggregate([
-                    {'$match': match_range('timeCreated')},
-                    {'$project': {'netid': 1}},
-                    {'$group': {'_id': '$netid'}},
-                    {'$count': 'count'},
-                ]))['count']
+                num_users = next(
+                    self.db.urls.aggregate(
+                        [
+                            {"$match": match_range("timeCreated")},
+                            {"$project": {"netid": 1}},
+                            {"$group": {"_id": "$netid"}},
+                            {"$count": "count"},
+                        ]
+                    )
+                )["count"]
             except StopIteration:
                 num_users = 0
         else:
-            raise ValueError(f'Invalid input begin={begin} end={end}')
+            raise ValueError(f"Invalid input begin={begin} end={end}")
 
         return {
-            'links': num_links,
-            'visits': num_visits,
-            'users': num_users,
+            "links": num_links,
+            "visits": num_visits,
+            "users": num_users,
         }
 
     def endpoint_stats(self) -> List[Any]:
         """Get statistics about visits to the different Flask endpoints."""
 
-        return list(self.db.endpoint_statistics.aggregate([
-            {'$match': {
-                '$and': [
-                    {'endpoint': {'$ne': 'shrunk.render_index'}},
-                    {'endpoint': {'$ne': 'shrunk.render_login'}},
-                    {'endpoint': {'$ne': 'sso_login'}},
-                    {'endpoint': {'$ne': 'static'}},
-                    {'endpoint': {'$ne': 'redirect_link'}},
-                    {'endpoint': {'$ne': 'error'}},
-                ],
-            }},
-            {'$group': {
-                '_id': '$endpoint',
-                'total_visits': {'$sum': '$count'},
-                'unique_visits': {'$sum': 1},
-            }},
-            {'$project': {
-                '_id': 0,
-                'endpoint': '$_id',
-                'total_visits': 1,
-                'unique_visits': 1,
-            }},
-        ]))
+        return list(
+            self.db.endpoint_statistics.aggregate(
+                [
+                    {
+                        "$match": {
+                            "$and": [
+                                {"endpoint": {"$ne": "shrunk.render_index"}},
+                                {"endpoint": {"$ne": "shrunk.render_login"}},
+                                {"endpoint": {"$ne": "sso_login"}},
+                                {"endpoint": {"$ne": "static"}},
+                                {"endpoint": {"$ne": "redirect_link"}},
+                                {"endpoint": {"$ne": "error"}},
+                            ],
+                        }
+                    },
+                    {
+                        "$group": {
+                            "_id": "$endpoint",
+                            "total_visits": {"$sum": "$count"},
+                            "unique_visits": {"$sum": 1},
+                        }
+                    },
+                    {
+                        "$project": {
+                            "_id": 0,
+                            "endpoint": "$_id",
+                            "total_visits": 1,
+                            "unique_visits": 1,
+                        }
+                    },
+                ]
+            )
+        )
 
     def record_visit(self, netid: Optional[str], endpoint: str) -> None:
         """Record a visit to an endpoint.
@@ -193,7 +246,7 @@
         :param endpoint: The name of the Flask endpoint
         """
         self.db.endpoint_statistics.find_one_and_update(
-            {'endpoint': endpoint, 'netid': netid},
-            {'$set': {'endpoint': endpoint, 'netid': netid},
-             '$inc': {'count': 1}},
-            upsert=True)+            {"endpoint": endpoint, "netid": netid},
+            {"$set": {"endpoint": endpoint, "netid": netid}, "$inc": {"count": 1}},
+            upsert=True,
+        )