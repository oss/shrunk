--- conflicted
+++ resolved
@@ -158,11 +158,7 @@
         bypass_security_measures: bool = False,
         is_tracking_pixel_link: bool = False,
         extension: Optional[str] = None,
-<<<<<<< HEAD
         created_using_api: bool = False,
-=======
-        org_id: Optional[ObjectId] = None,
->>>>>>> 4e9c93b7
     ) -> Tuple[ObjectId, str]:
         if self.long_url_is_blocked(long_url):
             raise BadLongURLException
@@ -212,11 +208,6 @@
 
             if self.alias_is_duplicate(alias, False):
                 raise BadAliasException
-        owner = {}
-        if org_id is not None:
-            owner = {"_id": org_id, "type": "org"}
-        else:
-            owner = {"_id": netid, "type": "netid"}
 
         document = {
             "title": title,
@@ -543,14 +534,11 @@
                 return alias
 
     def get_owner(self, link_id: ObjectId) -> str:
-<<<<<<< HEAD
-        result = self.db.urls.find_one({"_id": link_id}, {"owner": 1})
+
+        result = self.db.urls.find_one({"_id": link_id})
+
         if result is None:
             raise NoSuchObjectException
-        return cast(str, result["owner"]["_id"])
-=======
-
-        result = self.db.urls.find_one({"_id": link_id})
 
         if result["owner"]["type"] == "org":
             res = self.other_clients.orgs.get_org(ObjectId(result["owner"]["_id"]))
@@ -560,11 +548,8 @@
                 "org_name": res["name"],
             }
             return owner
-
-        if result is None:
-            raise NoSuchObjectException
+        
         return result["owner"]
->>>>>>> 4e9c93b7
 
     def is_owner(self, link_id: ObjectId, netid: str) -> bool:
         result = self.db.urls.find_one({"_id": link_id})
