"""Implements the :py:class:`OrgsClient` class."""

from datetime import datetime, timezone
from typing import Any, Optional, List, cast

from bson import ObjectId
import os
import pymongo
import pymongo.errors

__all__ = ["OrgsClient"]


class OrgsClient:
    """This class implements all orgs-related functionality."""

    def __init__(self, *, db: pymongo.database.Database):
        self.db = db
        self.domain_enabled = bool(int(os.getenv("SHRUNK_DOMAINS_ENABLED", 0)))

    def get_org(self, org_id: ObjectId) -> Optional[Any]:
        """Get information about a given org

        :param org_id: The org ID to query
        :returns: The Mongo document for the org, or ``None`` if no org
          exists with the provided ID
        """

        org = self.db.organizations.find_one({"_id": org_id})
        if org is None:
            return None

        # Organizations created before implementations of domains key do not have the `domains` field
        if org is not None and org.get("domains") is None:
            org["domains"] = []

        if org.get("access_tokens") is None:
            org["access_tokens"] = []

        return org

    def get_orgs(self, netid: str, only_member_orgs: bool) -> List[Any]:
        """Get a list of orgs

        :param netid: The NetID of the requesting user
        :param only_member_orgs: Whether or not to only return orgs of which
          the requesting user is a member
        :returns: See :py:func:`shrunk.api.org.get_orgs` for the format
          of the return value
        """
        aggregation: List[Any] = []
        if only_member_orgs:
            aggregation.append(
                {"$match": {"$and": [{"members.netid": netid}, {"deleted": False}]}}
            )
        aggregation += [
            {
                "$addFields": {
                    "matching_admins": {
                        "$filter": {
                            "input": "$members",
                            "cond": {
                                "$and": [
                                    {"$eq": ["$$this.netid", netid]},
                                    {"$eq": ["$$this.is_admin", True]},
                                ]
                            },
                        },
                    },
                },
            },
            {
                "$addFields": {
                    "id": "$_id",
                    "is_member": {"$in": [netid, "$members.netid"]},
                    "is_admin": {"$ne": [0, {"$size": "$matching_admins"}]},
                },
            },
            {"$project": {"_id": 0, "matching_admins": 0}},
        ]
        return list(self.db.organizations.aggregate(aggregation))

    def create(self, org_name: str) -> Optional[ObjectId]:
        """Create a new org

        :param org_name: The name of the org to create
        :returns: The ID of the newly-created org, or ``None`` if an error
          occurred
        """
        try:
            result = self.db.organizations.insert_one(
                {
                    "name": org_name,
                    "timeCreated": datetime.now(timezone.utc),
                    "members": [],
                    "domains": [],
                    "deleted": False,
                }
            )
        except pymongo.errors.DuplicateKeyError:
            return None
        return result.inserted_id

    def validate_name(self, org_name: str) -> bool:
        """Check whether a given name may be used as an org name

        :param org_name: The org name
        """
        result = self.db.organizations.find_one({"name": org_name})
        return result is None

    def rename_org(self, org_id: ObjectId, new_org_name: str) -> Optional[ObjectId]:
        """Renames an org to a new name given that the new name doesn't already exist.

        :param org_id:
        """

        matched = {"_id": org_id}
        update = {"$set": {"name": new_org_name}}

        result = self.db.organizations.update_one(matched, update)

        return cast(int, result.modified_count) == 1

    def has_associated_urls(self, org_id: ObjectId) -> bool:
        """check to see if orgs have any associations with urls before deletion

        :param org_id: The org ID

        returns Whether there are URLs associated with the org
        """
        assoicatedUrls = self.db.urls.count_documents(
            {"$or": [{"viewers._id": org_id}, {"editors._id": org_id}]}
        )
        if assoicatedUrls > 0:
            return True

        return False

    def delete(self, org_id: ObjectId, deleted_by: str) -> bool:
        """Delete an org

        :param org_id: The org ID
        :param deleted_by: The netid of the user requesting deletion

        :returns: Whether the org was successfully deleted
        """
        self.db.urls.update_many(
            {}, {"$pull": {"viewers": {"_id": org_id}, "editors": {"_id": org_id}}}
        )
        result = self.db.organizations.update_one(
            {"_id": org_id, "deleted": False},
            {
                "$set": {
                    "deleted": True,
                    "deleted_by": deleted_by,
                    "deleted_time": datetime.now(timezone.utc),
                }
            },
        )
        return result.modified_count == 1

    def get_members(self, org_id: ObjectId) -> List[Any]:
        return list(
            self.db.organizations.aggregate(
                [
                    {"$match": {"_id": org_id}},
                    {"$unwind": "$members"},
                    {"$replaceRoot": {"newRoot": "$members"}},
                ]
            )
        )

    def get_admin_count(self, org_id: ObjectId) -> int:
        """Get the number of admins in an org

        :param org_id: The org ID

        :returns: The number of admins in the org
        """
        result = self.db.organizations.aggregate(
            [
                {"$match": {"_id": org_id}},
                {"$unwind": "$members"},
                {"$match": {"members.is_admin": True}},
                {"$count": "admin_count"},
            ]
        )

        admin_count = next(result, {"admin_count": 0}).get("admin_count", 0)
        return admin_count

    def create_member(
        self, org_id: ObjectId, netid: str, is_admin: bool = False
    ) -> bool:
        match = {
            "_id": org_id,
            "members": {"$not": {"$elemMatch": {"netid": netid}}},
        }

        update = {
            "$addToSet": {
                "members": {
                    "netid": netid,
                    "is_admin": is_admin,
                    "timeCreated": datetime.now(timezone.utc),
                },
            },
        }

        result = self.db.organizations.update_one(match, update)
        return cast(int, result.modified_count) == 1

    def delete_member(self, org_id: ObjectId, netid: str) -> bool:
        result = self.db.organizations.update_one(
            {"_id": org_id}, {"$pull": {"members": {"netid": netid}}}
        )
        return cast(int, result.modified_count) == 1

    def set_member_admin(self, org_id: ObjectId, netid: str, is_admin: bool) -> bool:
        result = self.db.organizations.update_one(
            {"_id": org_id},
            {"$set": {"members.$[elem].is_admin": is_admin}},
            array_filters=[{"elem.netid": netid}],
        )
        return cast(int, result.modified_count) == 1

    def is_member(self, org_id: ObjectId, netid: str) -> bool:
        return (
            self.db.organizations.find_one({"_id": org_id, "members.netid": netid})
            is not None
        )

    def is_admin(self, org_id: ObjectId, netid: str) -> bool:
        result = self.db.organizations.find_one({"_id": org_id, "members.netid": netid})
        if result is None:
            return False
        for member in result["members"]:
            if member["netid"] == netid and member["is_admin"]:
                return True
        return False

    def create_domain(self, org_name: str, domain: str) -> bool:
        existing_domain = self.db.organizations.find_one({"domains.domain": domain})
        if domain in {"go", "shrunk"} or domain.startswith("localhost"):
            return False
        if existing_domain:
            return False
        org = self.db.organizations.find_one({"name": org_name})
        if org is None:
            return False
        try:
            update = {
                "$addToSet": {
                    "domains": {
                        "domain": domain,
                        "timeCreated": datetime.now(timezone.utc),
                    },
                },
            }
        except pymongo.errors.DuplicateKeyError:
            return False

        result = self.db.organizations.update_one(org, update)
        return cast(int, result.modified_count) == 1

    def delete_domain(self, org_name: str, domain: str) -> bool:
        org = self.db.organizations.find_one({"name": org_name})
        if org is None:
            return False
        try:
            update = {
                "$pull": {
                    "domains": {"domain": domain},
                },
            }
        except pymongo.errors.DuplicateKeyError:
            return False
        result = self.db.organizations.update_one({"name": org_name}, update)
        return cast(int, result.modified_count) == 1

    def get_domain_status(self) -> bool:
        return self.domain_enabled

    def get_visit_stats(self, org_id: ObjectId) -> List[Any]:
        pipeline = [
            {"$match": {"_id": org_id}},
            {"$unwind": {"path": "$members"}},
            {"$replaceRoot": {"newRoot": "$members"}},
            {"$project": {"netid": 1}},
            {
                "$lookup": {
                    "from": "urls",
                    "localField": "netid",
                    "foreignField": "netid",
                    "as": "links",
                }
            },
            {
                "$addFields": {
                    "total_visits": {"$sum": "$links.visits"},
                    "unique_visits": {"$sum": "$links.unique_visits"},
                }
            },
            {"$project": {"links": 0}},
        ]

        return list(self.db.organizations.aggregate(pipeline))

    def get_links(self, org_id: ObjectId) -> List[Any]:
        """Get all links associated with an org

        :param org_id: The org ID
        :returns: A list of links associated with the org
        """

        pipeline = [
            {
                "$match": {
                    "$or": [
                        {
                            "$and": [{"owner.type": "org"}, {"owner._id": org_id}],
                        },
                        {"viewers._id": org_id},
                    ]
                }
            },
            {
                "$lookup": {
                    "from": "organizations",
                    "localField": "owner._id",
                    "foreignField": "_id",
                    "as": "owner_org",
                }
            },
            {
                "$addFields": {
                    "canEdit": {
                        "$cond": {
                            "if": {
                                "$or": [
                                    {"$eq": ["$owner._id", org_id]},
                                    {"$in": [org_id, "$editors._id"]},
                                ]
                            },
                            "then": True,
                            "else": False,
                        }
                    },
                    "role": {
                        "$cond": {
                            "if": {"$eq": ["$owner._id", org_id]},
                            "then": "owner",
                            "else": {
                                "$cond": {
                                    "if": {"$in": [org_id, "$editors._id"]},
                                    "then": "editor",
                                    "else": "viewer",
                                }
                            },
                        }
                    },
                    "owner.org_name": {
                        "$cond": [
                            {"$eq": ["$owner.type", "org"]},
                            {"$first": "$owner_org.name"},
                            "$owner._id",
                        ]
                    },
                }
            },
            {
                "$project": {
                    "_id": 1,
                    "title": 1,
                    "alias": 1,
                    "canEdit": 1,
                    "owner": 1,
                    "long_url": 1,
                    "role": 1,
                    "deleted": 1,
                }
            },
        ]
        return list(self.db.urls.aggregate(pipeline))

    def get_org_overall_stats(self, org_id: ObjectId) -> List[Any]:
        """Get overall stats for an org

        :param org_id: The org ID
        :returns: A list of stats for the org
        """
        pipeline = [
            {
                "$match": {
                    "$or": [
                        {
                            "$and": [{"owner.type": "org"}, {"owner._id": org_id}],
                        },
                        {"viewers._id": org_id},
                    ]
                }
            },
            {
                "$group": {
                    "_id": None,
                    "total_links": {"$sum": 1},
                    "total_visits": {"$sum": "$visits"},
                    "unique_visits": {"$sum": "$unique_visits"},
                }
            },
            {
                "$project": {
                    "_id": 0,
                }
            },
        ]

        results = list(self.db.urls.aggregate(pipeline))
        if not results or len(results) == 0:
<<<<<<< HEAD
            return None
=======
            return {"total_links": 0, "total_visits": 0, "total_users": 0}
>>>>>>> 8e83bc6c
        return results[0]

    def get_geoip_stats(self, org_id: ObjectId) -> Any:
        def not_null(field: str) -> Any:
            return [{"$match": {field: {"$exists": True, "$ne": None}}}]

        def group_by(op: str) -> Any:
            return [{"$group": {"_id": op, "value": {"$sum": 1}}}]

        filter_us = [{"$match": {"country_code": "US"}}]

        rename_id = [
            {"$addFields": {"code": "$_id"}},
            {"$project": {"_id": 0}},
        ]

        aggregation = [
            {"$match": {"_id": org_id}},
            {"$unwind": "$members"},
            {
                "$lookup": {
                    "from": "urls",
                    "localField": "members.netid",
                    "foreignField": "netid",
                    "as": "links",
                }
            },
            {"$unwind": "$links"},
            {"$replaceRoot": {"newRoot": "$links"}},
            {
                "$lookup": {
                    "from": "visits",
                    "localField": "_id",
                    "foreignField": "link_id",
                    "as": "visits",
                }
            },
            {"$unwind": "$visits"},
            {"$replaceRoot": {"newRoot": "$visits"}},
            {
                "$facet": {
                    "us": filter_us
                    + not_null("state_code")
                    + group_by("$state_code")
                    + rename_id,
                    "world": not_null("country_code")
                    + group_by("$country_code")
                    + rename_id,
                }
            },
        ]

        return next(self.db.organizations.aggregate(aggregation))<|MERGE_RESOLUTION|>--- conflicted
+++ resolved
@@ -418,11 +418,7 @@
 
         results = list(self.db.urls.aggregate(pipeline))
         if not results or len(results) == 0:
-<<<<<<< HEAD
-            return None
-=======
             return {"total_links": 0, "total_visits": 0, "total_users": 0}
->>>>>>> 8e83bc6c
         return results[0]
 
     def get_geoip_stats(self, org_id: ObjectId) -> Any:
