"""Implements the :py:class:`RolesClient` class."""

from datetime import datetime, timezone, timedelta
from typing import Callable, Optional, List, Dict, Any

from flask import current_app, has_app_context
import pymongo

from .exceptions import InvalidEntity

__all__ = ["RolesClient"]


class RolesClient:
    """This class implements the Shrunk roles system."""

    def __init__(self, *, db: pymongo.database.Database):
        self.db = db
        self.qualified_for: Dict[str, Callable[[str], bool]] = {}
        self.process_entity: Dict[str, Callable[[str], str]] = {}
        self.valid_entity_for: Dict[str, Callable[[str], bool]] = {}
        self.oncreate_for: Dict[str, Callable[[str], None]] = {}
        self.onrevoke_for: Dict[str, Callable[[str], None]] = {}
        self.form_text: Dict[str, Any] = {}

    @staticmethod
    def _default_text(role: str) -> Any:
        """Get the default text that apears in a role menu.

        :param role: Role name
        """
        return {
            "title": role,
            "invalid": f"invalid entity for role {role}",
            "grant_title": f"Grant {role}",
            "grantee_text": "Grantee",
            "grant_button": "GRANT",
            "revoke_title": f"Revoke {role}",
            "revoke_button": "REVOKE",
            "empty": f"there is currently nothing with the role {role}",
            "granted_by": "granted by",
            "allow_comment": False,
            "comment_prompt": "Comment",
        }

    def create(
        self,
        role: str,
        qualifier_func: Callable[[str], bool],
        validator_func: Callable[[str], bool] = lambda e: e != "",
        custom_text: Any = None,
        oncreate: Callable[[str], None] = lambda _: None,
        onrevoke: Callable[[str], None] = lambda _: None,
        process_entity: Callable[[str], str] = lambda e: e,
    ) -> None:
        """
        :param role: Role name

        :param role: Role name
        :param qualifier_func:
            takes in a netid and returns whether or not a user is qualified to add to a specific role.
        :param validator_func:
            takes in an entity (like netid or link) and returns whether it's valid for a role. for
            example, it could take a link like ``htp://fuz1`` and say it's not a valid link
        :param custom_text: custom text to show on the form. see :py:func:`_default_text` source for options
        :param oncreate: callback for extra logic when granting a role, e.g. remove a user's links on ban
        :param onrevoke:
            callback for extra logic when revoking a role, e.g. reenabling a user's link when they are unbanned
        :param process_entity:
            callback to transform entity before it's inserted into the db
        """

        custom_text = custom_text or {}
        text = self._default_text(role)
        text.update(custom_text)
        self.form_text[role] = text
        self.qualified_for[role] = qualifier_func
        self.process_entity[role] = process_entity
        self.valid_entity_for[role] = validator_func
        self.oncreate_for[role] = oncreate
        self.onrevoke_for[role] = onrevoke

    def exists(self, role: str) -> bool:
        """Check whether a role exists.

        :param role: Role name
        """
        return role in self.oncreate_for

    def grant(
        self,
        role: str,
        grantor: str,
        grantee: str,
        comment: Optional[str] = None,
<<<<<<< HEAD
        accountLength: Optional[int] = None,
=======
>>>>>>> 8e83bc6c
    ) -> None:
        """
        Gives a role to grantee and remembers who did it

        :param role: Role to grant
        :param grantor: Identifier of entity granting role
        :param grantee: Entity to which role should be granted
        :param comment: Comment, if required
        :param accountLength: Number of days until the account expires, only applicable for guest role


        :raises InvalidEntity: If the entity fails validation
        """

        if self.exists(role) and self.is_valid_entity_for(role, grantee):
            if role in self.process_entity:
                grantee = self.process_entity[role](grantee)

            # guard against double insertions
            if not self.has(role, grantee):

<<<<<<< HEAD
                if role == "guest" and accountLength is not None:
                    expirationDate = datetime.now(timezone.utc) + timedelta(
                        days=accountLength
                    )
                    self.db.grants.insert_one(
                        {
                            "role": role,
                            "entity": grantee,
                            "granted_by": grantor,
                            "comment": comment if comment is not None else "",
                            "time_granted": datetime.now(timezone.utc),
                            "expiration_date": expirationDate,
                        }
                    )
                else:
                    self.db.grants.insert_one(
                        {
                            "role": role,
                            "entity": grantee,
                            "granted_by": grantor,
                            "comment": comment if comment is not None else "",
                            "time_granted": datetime.now(timezone.utc),
                        }
                    )
                if role in self.oncreate_for:
                    self.oncreate_for[role](grantee)
=======
                self.db.grants.insert_one(
                    {
                        "role": role,
                        "entity": grantee,
                        "granted_by": grantor,
                        "comment": comment if comment is not None else "",
                        "time_granted": datetime.now(timezone.utc),
                    }
                )
            if role in self.oncreate_for:
                self.oncreate_for[role](grantee)
>>>>>>> 8e83bc6c
        else:
            raise InvalidEntity

    def revoke(self, role: str, entity: str) -> None:
        """Revoke a role from an entity

        :param role: Role name
        :param entity: The entity
        """
        if has_app_context():
            current_app.logger.info(f"revoking role {role} for {entity}")
        if role in self.onrevoke_for:
            self.onrevoke_for[role](entity)
        self.db.grants.delete_one({"role": role, "entity": entity})

    def has(self, role: str, entity: str) -> bool:
        """Check whether an entity has a role

        :param role: Role name
        :param entity: The entity
        """
        return self.db.grants.find_one({"role": role, "entity": entity}) is not None

    def has_some(self, roles: List[str], entity: str) -> bool:
        """Check whether an entity has at least one of the roles in the list

        :param roles: The roles to check
        :param entity: The entity
        """
        return any(self.has(role, entity) for role in roles)

    def get_role_names(self) -> List[Any]:
        """Get name and display name of all roles

        :returns: A list of objects of the form

        .. code-block:: json

           { "name": "string", "display_name": "string" }
        """
        return [
            {"name": name, "display_name": info["title"]}
            for (name, info) in self.form_text.items()
        ]

    def get_role_entities(self, role: str) -> List[Any]:
        """Get all entities having the given role

        :param role: Role name
        """
        return list(self.db.grants.find({"role": role}))

    def get_role_text(self, role: str) -> Any:
        """Get the form text for a given role

        :param role: Role name
        """
        return self.form_text[role]

    def is_valid_entity_for(self, role: str, entity: str) -> bool:
        """Check whether an entity is valid for a role

        :param role: Role name
        :param entity: The entity
        """
        if role in self.valid_entity_for:
            return self.valid_entity_for[role](entity)
        return True<|MERGE_RESOLUTION|>--- conflicted
+++ resolved
@@ -93,10 +93,6 @@
         grantor: str,
         grantee: str,
         comment: Optional[str] = None,
-<<<<<<< HEAD
-        accountLength: Optional[int] = None,
-=======
->>>>>>> 8e83bc6c
     ) -> None:
         """
         Gives a role to grantee and remembers who did it
@@ -118,34 +114,6 @@
             # guard against double insertions
             if not self.has(role, grantee):
 
-<<<<<<< HEAD
-                if role == "guest" and accountLength is not None:
-                    expirationDate = datetime.now(timezone.utc) + timedelta(
-                        days=accountLength
-                    )
-                    self.db.grants.insert_one(
-                        {
-                            "role": role,
-                            "entity": grantee,
-                            "granted_by": grantor,
-                            "comment": comment if comment is not None else "",
-                            "time_granted": datetime.now(timezone.utc),
-                            "expiration_date": expirationDate,
-                        }
-                    )
-                else:
-                    self.db.grants.insert_one(
-                        {
-                            "role": role,
-                            "entity": grantee,
-                            "granted_by": grantor,
-                            "comment": comment if comment is not None else "",
-                            "time_granted": datetime.now(timezone.utc),
-                        }
-                    )
-                if role in self.oncreate_for:
-                    self.oncreate_for[role](grantee)
-=======
                 self.db.grants.insert_one(
                     {
                         "role": role,
@@ -157,7 +125,6 @@
                 )
             if role in self.oncreate_for:
                 self.oncreate_for[role](grantee)
->>>>>>> 8e83bc6c
         else:
             raise InvalidEntity
 
