--- conflicted
+++ resolved
@@ -124,7 +124,6 @@
 You would this to be set to True when performing unit tests
 or you'll fail the security tests. However, in prod it can be whatever."""
 
-<<<<<<< HEAD
 SLACK_INTEGRATION_ON = False
 """Whether the slack integration is turned on or off. This will override the value of SEND_MAIL_ON
 for messages sent to the OSS team. This includes when the OSS team is notified of new pending role requests.
@@ -140,9 +139,8 @@
 
 SLACK_SHRUNK_CHANNEL_ID=""
 """The channel ID where all shrunk-related information will be posted in. This will be limit where slash commands can be executed."""
-=======
+
 TRACKING_PIXEL_UI_ENABLED = False
 """
 Temporary flag to enable or disable the tracking pixel creation feature on user's dashboard.
-"""
->>>>>>> d2a4acb5
+"""