"""Decorators to be used on view functions."""

from typing import Any
import functools

from flask import current_app, request, session
from flask_mailman import Mail
from werkzeug.exceptions import abort
import jsonschema

__all__ = ["require_login", "request_schema"]


def require_login(func: Any) -> Any:
    """Decorator to require login via SSO."""

    @functools.wraps(func)
    def wrapper(*args: Any, **kwargs: Any) -> Any:
        client = current_app.client
        logger = current_app.logger
        if "user" not in session or "netid" not in session["user"]:
            logger.debug("require_login: user not logged in")
            abort(401)
        netid = session["user"]["netid"]
        if client.roles.has("blacklisted", netid):
            logger.warning(f"require_login: user {netid} is blacklisted")
            abort(403)
        return func(netid, client, *args, **kwargs)

    return wrapper


def external_api(func: Any) -> Any:
    """Decorator to allow the view function to be called with an access token."""
<<<<<<< HEAD

=======
>>>>>>> dd0bca0e
    @functools.wraps(func)
    def wrapper(*args: Any, **kwargs: Any) -> Any:
        organization = "_"
        client = current_app.client

        return func(organization, client, *args, **kwargs)

    return wrapper


def require_mail(func: Any) -> Any:
    @functools.wraps(func)
    def wrapper(*args: Any, **kwargs: Any) -> Any:
        mail: Mail = current_app.mail
        return func(mail, *args, **kwargs)

    return wrapper


def request_schema(schema: Any) -> Any:
    def check_body(func: Any) -> Any:
        @functools.wraps(func)
        def wrapper(*args: Any, **kwargs: Any) -> Any:
            req = request.get_json(silent=True)
            if req is None:
                abort(400)
            try:
                jsonschema.validate(
                    req, schema, format_checker=jsonschema.draft7_format_checker
                )
            except jsonschema.exceptions.ValidationError:
                abort(400)
            return func(req, *args, **kwargs)

        return wrapper

    return check_body


def require_token(required_permisson: str):
    def decorator(func):
        @functools.wraps(func)
        def wrapper(*args, **kwargs):
            client = current_app.client
            header = request.headers.get("Authorization")
            if not header or not header.startswith("Bearer "):
                abort(401)
            token = header.split()[1]
            token_id = client.access_tokens.verify_token(token)
            if not token_id:
                abort(401)
            if not client.access_tokens.check_permissions(token_id, required_permisson):
                abort(403)
            return func(client, *args, **kwargs)
<<<<<<< HEAD

        return wrapper

=======
        return wrapper
>>>>>>> dd0bca0e
    return decorator<|MERGE_RESOLUTION|>--- conflicted
+++ resolved
@@ -32,10 +32,6 @@
 
 def external_api(func: Any) -> Any:
     """Decorator to allow the view function to be called with an access token."""
-<<<<<<< HEAD
-
-=======
->>>>>>> dd0bca0e
     @functools.wraps(func)
     def wrapper(*args: Any, **kwargs: Any) -> Any:
         organization = "_"
@@ -90,11 +86,7 @@
             if not client.access_tokens.check_permissions(token_id, required_permisson):
                 abort(403)
             return func(client, *args, **kwargs)
-<<<<<<< HEAD
 
         return wrapper
 
-=======
-        return wrapper
->>>>>>> dd0bca0e
     return decorator