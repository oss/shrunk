--- conflicted
+++ resolved
@@ -5,16 +5,6 @@
 import json
 import os
 
-<<<<<<< HEAD
-from flask import (Blueprint,
-                   redirect,
-                   session,
-                   render_template,
-                   send_from_directory,
-                   current_app,
-                   make_response,
-                   url_for)
-=======
 from flask import (
     Blueprint,
     redirect,
@@ -22,9 +12,9 @@
     render_template,
     current_app,
     make_response,
+    send_from_directory,
     url_for,
 )
->>>>>>> d8241242
 from werkzeug.exceptions import abort
 
 from shrunk.client import ShrunkClient
@@ -65,16 +55,9 @@
         if os.environ.get("FLASK_ENV") == "dev":
             secure_cookie = False
 
-<<<<<<< HEAD
     resp = make_response(send_from_directory('static/dist', 'index.html'))
     resp.set_cookie('shrunk_params', shrunk_params, secure=secure_cookie, samesite='Strict')
     
-=======
-    resp = make_response(render_template("index.html"))
-    resp.set_cookie(
-        "shrunk_params", shrunk_params, secure=secure_cookie, samesite="Strict"
-    )
->>>>>>> d8241242
     return resp
 
 
