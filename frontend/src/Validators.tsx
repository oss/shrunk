/**
 * Implements some functions used to perform field validation in certain cases where
 * the validation cannot be implemented client-side
 * @packageDocumentation
 */

import base32 from 'hi-base32';

/**
 * Check whether an alias is allowed
 * @function
 * @param _rule The rule
 * @param value The alias
 * @throws Error if the alias is a reserved word
 */
// eslint-disable-next-line @typescript-eslint/explicit-module-boundary-types
<<<<<<< HEAD
export const serverValidateReservedAlias = async (_rule: any, value: string): Promise<void> => {
    if (!value) return;
    const result = await fetch(`/api/v1/link/validate_reserved_alias/${base32.encode(value)}`)
        .then(resp => resp.json());
    if (!result.valid && value.length >= 5) throw new Error(result.reason);
}

/**
 * Check whether an alias is allowed
 * @function
 * @param _rule The rule
 * @param value The alias
 * @throws Error if the alias already exists
 */
// eslint-disable-next-line @typescript-eslint/explicit-module-boundary-types
export const serverValidateDuplicateAlias = async (_rule: any, value: string): Promise<void> => {
    if (!value) return;
    const result = await fetch(`/api/v1/link/validate_duplicate_alias/${base32.encode(value)}`)
        .then(resp => resp.json());
    if (!result.valid && value.length >= 5) throw new Error(result.reason);
}
=======
export const serverValidateAlias = async (
  _rule: any,
  value: string
): Promise<void> => {
  if (!value) {
    return;
  }
  const result = await fetch(
    `/api/v1/link/validate_alias/${base32.encode(value)}`
  ).then((resp) => resp.json());
  if (!result.valid) {
    throw new Error(result.reason);
  }
};
>>>>>>> f9c22229

/**
 * Check whether a long URL is allowed
 * @function
 * @param _rule The rule
 * @param value The long URL
 * @throws Error if the long URL is not allowed
 */
// eslint-disable-next-line @typescript-eslint/explicit-module-boundary-types
export const serverValidateLongUrl = async (
  _rule: any,
  value: string
): Promise<void> => {
  if (!value) {
    return;
  }
  const result = await fetch(
    `/api/v1/link/validate_long_url/${base32.encode(value)}`
  ).then((resp) => resp.json());
  if (!result.valid) {
    throw new Error(result.reason);
  }
};

/**
 * Check whether a NetID is valid
 * @function
 * @param _rule The rule
 * @param value The NetID
 * @throws [[Error]] if the NetID is invalid
 */
// eslint-disable-next-line @typescript-eslint/explicit-module-boundary-types
export const serverValidateNetId = async (
  _rule: any,
  value: string
): Promise<void> => {
  if (!value) {
    return;
  }
  const result = await fetch('/api/v1/org/validate_netid', {
    method: 'POST',
    headers: { 'Content-Type': 'application/json' },
    body: JSON.stringify({ netid: value }),
  }).then((resp) => resp.json());
  if (!result.valid) {
    throw new Error(result.reason);
  }
};<|MERGE_RESOLUTION|>--- conflicted
+++ resolved
@@ -14,13 +14,16 @@
  * @throws Error if the alias is a reserved word
  */
 // eslint-disable-next-line @typescript-eslint/explicit-module-boundary-types
-<<<<<<< HEAD
-export const serverValidateReservedAlias = async (_rule: any, value: string): Promise<void> => {
-    if (!value) return;
-    const result = await fetch(`/api/v1/link/validate_reserved_alias/${base32.encode(value)}`)
-        .then(resp => resp.json());
-    if (!result.valid && value.length >= 5) throw new Error(result.reason);
-}
+export const serverValidateReservedAlias = async (
+  _rule: any,
+  value: string
+): Promise<void> => {
+  if (!value) return;
+  const result = await fetch(
+    `/api/v1/link/validate_reserved_alias/${base32.encode(value)}`
+  ).then((resp) => resp.json());
+  if (!result.valid && value.length >= 5) throw new Error(result.reason);
+};
 
 /**
  * Check whether an alias is allowed
@@ -30,28 +33,16 @@
  * @throws Error if the alias already exists
  */
 // eslint-disable-next-line @typescript-eslint/explicit-module-boundary-types
-export const serverValidateDuplicateAlias = async (_rule: any, value: string): Promise<void> => {
-    if (!value) return;
-    const result = await fetch(`/api/v1/link/validate_duplicate_alias/${base32.encode(value)}`)
-        .then(resp => resp.json());
-    if (!result.valid && value.length >= 5) throw new Error(result.reason);
-}
-=======
-export const serverValidateAlias = async (
+export const serverValidateDuplicateAlias = async (
   _rule: any,
   value: string
 ): Promise<void> => {
-  if (!value) {
-    return;
-  }
+  if (!value) return;
   const result = await fetch(
-    `/api/v1/link/validate_alias/${base32.encode(value)}`
+    `/api/v1/link/validate_duplicate_alias/${base32.encode(value)}`
   ).then((resp) => resp.json());
-  if (!result.valid) {
-    throw new Error(result.reason);
-  }
+  if (!result.valid && value.length >= 5) throw new Error(result.reason);
 };
->>>>>>> f9c22229
 
 /**
  * Check whether a long URL is allowed
