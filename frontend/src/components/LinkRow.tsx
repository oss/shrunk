--- conflicted
+++ resolved
@@ -81,10 +81,6 @@
    * Execute API requests to delete the link, then refresh search results
    * @method
    */
-<<<<<<< HEAD
-  confirmDelete = async (): Promise<void> => {
-    await fetch(`/api/v1/link/${this.props.linkInfo.id}`, { method: 'DELETE' });
-=======
    confirmDelete = async (): Promise<void> => {
     // Delete link
     await fetch(`/api/v1/link/${this.props.linkInfo.id}`, { method: 'DELETE' });
@@ -94,7 +90,6 @@
     {this.props.linkInfo.aliases.map(alias => { alias_name = `${alias.alias}`;})}
     await fetch(`/api/v1/link/${this.props.linkInfo.id}/alias/${alias_name}`, { method: 'DELETE' });
 
->>>>>>> 63ea2adc
     await this.props.refreshResults();
 }
 
