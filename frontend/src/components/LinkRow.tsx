/**
 * Implements the [[LinkRow]] component
 * @packageDocumentation
 */

import React from 'react';
import { Row, Col, Button, Popconfirm, Tooltip, Tag } from 'antd';
import {
  CopyFilled,
  DeleteOutlined,
  LineChartOutlined,
  EditOutlined,
  QrcodeOutlined,
  ExclamationCircleFilled,
  StopOutlined,
  MailOutlined, 
  TeamOutlined,
} from '@ant-design/icons';
import CopyToClipboard from 'react-copy-to-clipboard';
import { Link } from 'react-router-dom';
import moment from 'moment';

import { LinkInfo } from './LinkInfo';
import './LinkRow.less';

/**
 * Props for the [[LinkRow]] component
 * @interface
 */
export interface Props {
  /**
   * [[LinkInfo]] of the link to display
   * @property
   */
  linkInfo: LinkInfo;

  /**
   * NetID of the user
   * @property
   */
  netid: string;

   /**
   * Callback called when the edit modal should be displayed
   * @property
   */
  showEditModal: (linkInfo: LinkInfo) => void;

  /**
   * Callback called when the share link modal should be displayed
   * @property
   */
  showShareLinkModal: (linkInfo: LinkInfo) => void;

  /**
   * Callback called when the QR modal should be displayed
   * @property
   */
  showQrModal: (linkInfo: LinkInfo) => void;

  /**
   * Callback called when the search results should be refreshed
   * (e.g. after link is updated)
   * @property
   */
  refreshResults: () => void;
}

/**
 * State for the [[LinkRow]] component
 * @interface
 */
export interface State { cancelRequest: boolean }

/**
 * The [[LinkRow]] component displays the information for a single link
 * on the dashboard. It provides buttons for editing and deleting the link,
 * and viewing link stats or QR codes
 * @class
 */
export class LinkRow extends React.Component<Props, State> {
  constructor(props: Props) {
    super(props);
    this.state = {
      cancelRequest: false // true is edit request icon, false is cancel request icon
    };
  }

  /**
   * Execute API requests to delete the link, then refresh search results
   * @method
   */
  confirmDelete = async (): Promise<void> => {
    // Delete link
    await fetch(`/api/v1/link/${this.props.linkInfo.id}`, { method: 'DELETE' });

    // Delete alias link
    var alias_name;
    {
      this.props.linkInfo.aliases.map((alias) => {
        alias_name = `${alias.alias}`;
      });
    }
    await fetch(`/api/v1/link/${this.props.linkInfo.id}/alias/${alias_name}`, {
      method: 'DELETE',
    });

    await this.props.refreshResults();
  };
  
  /**
   * Execute API requests to request edit for the link
   * @method
   */
  requestEditAccess = async (): Promise<void> => {
    await fetch(`/api/v1/link/${this.props.linkInfo.id}/request_edit_access`, {
      method: 'POST',
    });
    this.setState({cancelRequest: true});
  };

  /**
   * Execute API requests to delete the request for edit
   * @method
   */
  cancelRequest = async (): Promise<void> => {
    await fetch(`/api/v1/link/${this.props.linkInfo.id}/cancel_request_edit_access`, {
      method: 'POST',
    });
    this.setState({cancelRequest: false});
  };

  render(): React.ReactNode {
    const isLinkDeleted = this.props.linkInfo.deletion_info !== null;
    const isLinkExpired = this.props.linkInfo.is_expired;
    const isOwner = this.props.linkInfo.owner==this.props.netid;
    const titleClassName =
      isLinkDeleted || isLinkExpired ? 'title deleted' : 'title';

    return (
      <Row
        className="primary-row"
        justify="center"
        // style={{ alignItems: 'center' }}
      >
        <Col span={20}>
          <Row>
            <Col span={24}>
              <span className={titleClassName}>
                {this.props.linkInfo.title}
              </span>

              {isLinkDeleted ? <Tag color="red">Deleted</Tag> : <></>}
              {isLinkExpired ? <Tag color="gray">Expired</Tag> : <></>}
              {!this.props.linkInfo.may_edit ? (
                <Tag color="gray">View-only</Tag>
              ) : (
                <></>
              )}

              <span className="info">Owner: {this.props.linkInfo.owner}</span>

              <span className="info">Visits: {this.props.linkInfo.visits}</span>

              <span className="info">
                Unique visits: {this.props.linkInfo.unique_visits}
              </span>

              {this.props.linkInfo.expiration_time === null ? (
                <></>
              ) : (
                <span className="info">
                  Expires:{' '}
                  {moment(this.props.linkInfo.expiration_time).format(
                    'DD MMM YYYY'
                  )}
                </span>
              )}

              <span className="info">
                Created:{' '}
                {moment(this.props.linkInfo.created_time).format('DD MMM YYYY')}
              </span>
            </Col>
          </Row>
          {this.props.linkInfo.aliases.map((alias) => {
            const short_url = `https://${document.location.host}/${alias.alias}`;
            const className =
              isLinkDeleted || isLinkExpired || alias.deleted
                ? 'alias deleted'
                : 'alias';
            return (
              <Row key={alias.alias}>
                <Col>
                  <div className={className}>
                    <CopyToClipboard text={short_url}>
                      <Tooltip title="Copy shortened URL.">
                        <Button type="text" icon={<CopyFilled />} />
                      </Tooltip>
                    </CopyToClipboard>
                    {alias.description ? <em>({alias.description})</em> : ''}
                    &nbsp;
                    <a href={short_url}>{short_url}</a>
                    &rarr;
                    <a href={this.props.linkInfo.long_url}>
                      {this.props.linkInfo.long_url}
                    </a>
                  </div>
                </Col>
              </Row>
            );
          })}
        </Col>

        <Col span={4} className="btn-col">
          {isLinkDeleted || !this.props.linkInfo.may_edit ? (
            <></>
          ) : (
            <Tooltip title="Edit link info">
              <Button
              type="text"
              icon={<EditOutlined />}
              onClick={(_ev) => this.props.showEditModal(this.props.linkInfo)}
            />
            </Tooltip>
          )}

          {isLinkDeleted || !this.props.linkInfo.may_edit ? (
            <></>
          ) : (
            <Tooltip title="Share link with others">
              <Button
              type="text"
              icon={<TeamOutlined />}
              onClick={(_ev) =>
                this.props.showShareLinkModal(this.props.linkInfo)
              }
            />
            </Tooltip>
          )}
          <Tooltip title="Link statistics">
             <Button 
            type="text"
            icon={<LineChartOutlined />}
            href={`/app/#/stats/${this.props.linkInfo.id}`}
          />
<<<<<<< HEAD
          {isLinkDeleted || !isOwner ? (
=======
          </Tooltip>
          <Tooltip title="QR Code">
            <Button
              type="text"
              icon={<QrcodeOutlined />}
              onClick={(_ev) => this.props.showQrModal(this.props.linkInfo)}
            />
          </Tooltip>
          {isLinkDeleted || !this.props.linkInfo.may_edit ? (
>>>>>>> c27fb2c3
            <></>
          ) : (
            <Popconfirm
              placement="top"
              title="Are you sure you want to delete this link?"
              onConfirm={this.confirmDelete}
              icon={<ExclamationCircleFilled style={{ color: 'red' }} />}
            >
              <Tooltip title="Delete link">
                <Button danger type="text" icon={<DeleteOutlined />} />
              </Tooltip>
            </Popconfirm>
          )}
          {this.props.linkInfo.may_edit || this.state.cancelRequest ? (
            <></>
          ) : (
            <Popconfirm
              placement="top"
              title="Request access to edit this link?"
              onConfirm={this.requestEditAccess}
            >
              <Tooltip title="Request edit access">
                <Button type="text" icon={<MailOutlined />} />
              </Tooltip>
            </Popconfirm>
          )}
          {!this.state.cancelRequest ? (
            <></>
          ) : (
            <Popconfirm
              placement="top"
              title="Cancel request for access to edit this link?"
              onConfirm={this.cancelRequest}
            >
              <Tooltip title="Cancel request for edit access">
                <Button type="text" icon={<StopOutlined />} /> 
              </Tooltip>
            </Popconfirm>
          )}
        </Col>
      </Row>
    );
  }
}<|MERGE_RESOLUTION|>--- conflicted
+++ resolved
@@ -107,6 +107,17 @@
 
     await this.props.refreshResults();
   };
+
+  /**
+   * Check if request has been sent yet
+   * @method
+   */
+   hasSentRequest = async (): Promise<void> => {
+    const result = await fetch(`/api/v1/link/${this.props.linkInfo.id}/request_exists`, {
+      method: 'GET',
+    }).then((resp) => resp.json());
+    this.setState({cancelRequest: !result.exists})
+  };
   
   /**
    * Execute API requests to request edit for the link
@@ -116,7 +127,8 @@
     await fetch(`/api/v1/link/${this.props.linkInfo.id}/request_edit_access`, {
       method: 'POST',
     });
-    this.setState({cancelRequest: true});
+    //this.setState({cancelRequest: true});
+    await this.props.refreshResults();
   };
 
   /**
@@ -127,7 +139,8 @@
     await fetch(`/api/v1/link/${this.props.linkInfo.id}/cancel_request_edit_access`, {
       method: 'POST',
     });
-    this.setState({cancelRequest: false});
+    //this.setState({cancelRequest: false});
+    await this.props.refreshResults();
   };
 
   render(): React.ReactNode {
@@ -136,6 +149,10 @@
     const isOwner = this.props.linkInfo.owner==this.props.netid;
     const titleClassName =
       isLinkDeleted || isLinkExpired ? 'title deleted' : 'title';
+
+    console.log(this.props.linkInfo);
+    this.hasSentRequest();
+    console.log(this.state.cancelRequest);
 
     return (
       <Row
@@ -216,7 +233,7 @@
           {isLinkDeleted || !this.props.linkInfo.may_edit ? (
             <></>
           ) : (
-            <Tooltip title="Edit link info">
+            <Tooltip title="Edit link">
               <Button
               type="text"
               icon={<EditOutlined />}
@@ -228,7 +245,7 @@
           {isLinkDeleted || !this.props.linkInfo.may_edit ? (
             <></>
           ) : (
-            <Tooltip title="Share link with others">
+            <Tooltip title="Manage sharing">
               <Button
               type="text"
               icon={<TeamOutlined />}
@@ -244,9 +261,6 @@
             icon={<LineChartOutlined />}
             href={`/app/#/stats/${this.props.linkInfo.id}`}
           />
-<<<<<<< HEAD
-          {isLinkDeleted || !isOwner ? (
-=======
           </Tooltip>
           <Tooltip title="QR Code">
             <Button
@@ -256,7 +270,6 @@
             />
           </Tooltip>
           {isLinkDeleted || !this.props.linkInfo.may_edit ? (
->>>>>>> c27fb2c3
             <></>
           ) : (
             <Popconfirm
