--- conflicted
+++ resolved
@@ -30,119 +30,9 @@
 export const SearchBox: React.FC<Props> = (props) => {
   const [query, setQuery] = useState('');
 
-<<<<<<< HEAD
   const updateQueryString = async (): Promise<void> => {
     if(query != '') {
       await props.setQueryString(query);
-=======
-  const dropdown = (
-    <div className="dropdown-form">
-      <Form
-        layout="vertical"
-        initialValues={{
-          org: isAdmin ? 1 : 0,
-          sortKey: 'created_time',
-          sortOrder: 'descending',
-        }}
-      >
-        <Form.Item name="org" label="Organization">
-          <Select value={org} onChange={setOrg}>
-            <Select.Option value={0}>
-              <em>My links</em>
-            </Select.Option>
-            <Select.Option value={2}>
-              <em>Shared with me</em>
-            </Select.Option>
-            {!isAdmin ? (
-              <></>
-            ) : (
-              <Select.Option value={1}>
-                <em>All links</em>
-              </Select.Option>
-            )}
-            {props.userOrgs.map((info) => (
-              <Select.Option key={info.id} value={info.id}>
-                {info.name}
-              </Select.Option>
-            ))}
-          </Select>
-        </Form.Item>
-        <Form.Item name="show_expired">
-          <Checkbox
-            checked={showExpired}
-            onChange={(e) => setShowExpired(e.target.checked)}
-          >
-            Show expired links?
-          </Checkbox>
-        </Form.Item>
-        {!isAdmin ? (
-          <></>
-        ) : (
-          <Form.Item name="show_deleted">
-            <Checkbox
-              checked={showDeleted}
-              onChange={(e) => setShowDeleted(e.target.checked)}
-            >
-              Show deleted links?
-            </Checkbox>
-          </Form.Item>
-        )}
-        <Form.Item name="sortKey" label="Sort by">
-          <Select value={sortKey} onChange={setSortKey}>
-            <Select.Option value="relevance">Relevance</Select.Option>
-            <Select.Option value="created_time">Time created</Select.Option>
-            <Select.Option value="title">Title</Select.Option>
-            <Select.Option value="visits">Number of visits</Select.Option>
-          </Select>
-        </Form.Item>
-        <Form.Item name="sortOrder" label="Sort order">
-          <Radio.Group
-            value={sortOrder}
-            onChange={(e) => setSortOrder(e.target.value)}
-            options={sortOptions}
-            optionType="button"
-          />
-        </Form.Item>
-        <Form.Item name="beginTime" label="Created after">
-          <DatePicker
-            format="YYYY-MM-DD"
-            value={beginTime}
-            onChange={setBeginTime}
-          />
-        </Form.Item>
-        <Form.Item name="endTime" label="Created before">
-          <DatePicker
-            format="YYYY-MM-DD"
-            value={endTime}
-            onChange={setEndTime}
-          />
-        </Form.Item>
-      </Form>
-    </div>
-  );
-
-  const doSearch = async (): Promise<void> => {
-    const searchSet: SearchSet =
-      org === 0
-        ? { set: 'user' }
-        : org === 1
-        ? { set: 'all' }
-        : org === 2
-        ? { set: 'shared' }
-        : { set: 'org', org: org as string };
-
-    const searchQuery: SearchQuery = {
-      set: searchSet,
-      show_expired_links: showExpired,
-      show_deleted_links: showDeleted,
-      sort: { key: sortKey, order: sortOrder },
-      begin_time: beginTime === null ? null : beginTime.startOf('day'),
-      end_time: endTime === null ? null : endTime.startOf('day'),
-    };
-
-    if (query !== '') {
-      searchQuery.query = query;
->>>>>>> 4bbc36ed
     }
   };
 
@@ -157,22 +47,7 @@
           />
         </Form.Item>
         <Form.Item>
-<<<<<<< HEAD
           <Button icon={<SearchOutlined />} onClick={updateQueryString} />
-=======
-          <Dropdown
-            overlay={dropdown}
-            visible={dropdownVisible}
-            onVisibleChange={setDropdownVisible}
-            placement="bottomRight"
-            trigger={['click']}
-          >
-            <Button icon={<SettingOutlined />} />
-          </Dropdown>
-        </Form.Item>
-        <Form.Item>
-          <Button icon={<SearchOutlined />} onClick={doSearch} />
->>>>>>> 4bbc36ed
         </Form.Item>
       </Input.Group>
     </Form>
