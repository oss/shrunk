--- conflicted
+++ resolved
@@ -170,17 +170,8 @@
       render: (record: any) => (
         <>
           <Button
-<<<<<<< HEAD
-<<<<<<< Updated upstream
-            type='text'
-=======
             type="text"
->>>>>>> Stashed changes
             shape='circle'
-=======
-            type="text"
-            shape="circle"
->>>>>>> 4bbc36ed
             icon={<MinusCircleOutlined />}
             onClick={() =>
               this.props.onRemoveEntity(
@@ -190,9 +181,6 @@
               )
             }
           />
-          {/* {text} */}
-          {/* {record.name} */}
-          {/* {index} */}
         </>
       ),
     },
