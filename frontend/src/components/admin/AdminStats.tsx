--- conflicted
+++ resolved
@@ -5,34 +5,13 @@
 
 import React, { useEffect, useState } from 'react';
 
-<<<<<<< HEAD
-import {
-  Button,
-  Card,
-  Flex,
-  Form,
-  Spin,
-  Statistic,
-  Typography,
-} from 'antd/lib';
-import dayjs from 'dayjs';
-import Highcharts from 'highcharts';
-import HighchartsReact from 'highcharts-react-official';
-import { MoveRightIcon } from 'lucide-react';
-import DatePicker from '../date-picker';
-=======
 import { Spin, Card, Statistic, Flex } from 'antd/lib';
 import Highcharts from 'highcharts';
 import HighchartsReact from 'highcharts-react-official';
->>>>>>> 1ea399fb
 
 import { getAppStats, getEndpointData, getShrunkVersion } from '../../api/app';
 import { AdminStatsData, EndpointDatum } from '../../interfaces/app';
 
-<<<<<<< HEAD
-const { RangePicker } = DatePicker;
-
-=======
 /**
  * Results of an admin stats query to the backend
  * @interface
@@ -86,7 +65,6 @@
  * as to view statistics about the number of visits to each Flask endpoint
  * @function
  */
->>>>>>> 1ea399fb
 export default function AdminStats(): React.ReactElement {
   const [endpointData, setEndpointData] = useState<EndpointDatum[] | null>(
     null,
@@ -96,9 +74,6 @@
   const [version, setVersion] = useState<string | null>(null);
 
   const updateAdminData = async () => {
-<<<<<<< HEAD
-    setAdminData(await getAppStats(adminDataRange?.begin, adminDataRange?.end));
-=======
     const req: Record<string, any> = {};
 
     const json = await fetch('/api/v1/admin/stats/overview', {
@@ -108,7 +83,6 @@
     }).then((resp) => resp.json());
 
     setAdminData(json as AdminStatsData);
->>>>>>> 1ea399fb
   };
 
   const updateEndpointData = async () => {
@@ -167,23 +141,6 @@
 
   return (
     <>
-<<<<<<< HEAD
-      <Flex gap="1rem" align="baseline" justify="space-between">
-        <Typography.Title level={3} style={{ marginTop: 0, marginBottom: 16 }}>
-          Admin Statistics
-        </Typography.Title>
-        <Form layout="inline" onFinish={submitRangeForm}>
-          <Form.Item name="range">
-            <RangePicker />
-          </Form.Item>
-          <Form.Item>
-            <Button htmlType="submit" icon={<MoveRightIcon />} />
-          </Form.Item>
-        </Form>
-      </Flex>
-
-=======
->>>>>>> 1ea399fb
       <Flex gap="1rem" wrap="wrap" justify="space-between" vertical>
         {adminData === null ? (
           <Spin size="small" />
