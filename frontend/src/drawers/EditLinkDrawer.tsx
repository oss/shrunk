--- conflicted
+++ resolved
@@ -179,15 +179,7 @@
             cancelText="No"
             okButtonProps={{ danger: true }}
           >
-<<<<<<< HEAD
-            <Button danger icon={<TrashIcon />}>
-=======
-            <Button
-              danger
-              icon={<DeleteOutlined />}
-              disabled={isDeleted || isExpired}
-            >
->>>>>>> 1ea399fb
+            <Button danger icon={<TrashIcon />} disabled={isDeleted || isExpired}>
               Delete
             </Button>
           </Popconfirm>
