--- conflicted
+++ resolved
@@ -6,129 +6,48 @@
 import React, { useEffect, useState } from 'react';
 import { Row, Col, Spin, Badge, Card, Typography, Space } from 'antd/lib';
 import { Link } from 'react-router-dom';
-import {
+import Icon, {
   LineChartOutlined,
   UserOutlined,
   SafetyOutlined,
   TeamOutlined,
 } from '@ant-design/icons';
 
+
+
+/**
+ * Props for the [[Admin]] component
+ * @interface
+ */
+export interface Props { }
+
+/**
+ * Summary information for one role
+ * @interface
+ */
 interface RoleInfo {
   name: string;
   display_name: string;
 }
 
-<<<<<<< HEAD
-/**
- * State for the [[Admin]] component
- * @interface
- */
-interface State {
-  /**
-   * List of all roles available on the server
-   * @property
-   */
-  roles: RoleInfo[] | null;
-  linksToBeVerified: number;
-
-  /**
-   * The number of pending power user requests to process
-   * @property
-   */
-  powerUserRequestsCount: number;
-
-  /**
-   * Is the Domain feature enabled?
-   * @property
-   */
-  isDomainEnabled: boolean;
-}
-
-/**
- * The [[Admin]] component allows the user to access the [[AdminStats]] page and
- * to access the [[Role]] page for any role
- * @interface
- */
-export class Admin extends React.Component<Props, State> {
-  constructor(props: Props) {
-    super(props);
-    this.state = {
-      roles: null,
-      linksToBeVerified: -1,
-      powerUserRequestsCount: -1,
-      isDomainEnabled: false,
-    };
-  }
-
-  async componentDidMount(): Promise<void> {
-    await fetch('/api/v1/security/pending_links/count')
-      .then((resp) => resp.json())
-      .then((json) =>
-        this.setState({
-          linksToBeVerified: json.pending_links_count,
-        }),
-      );
-    await fetch('/api/v1/role')
-      .then((resp) => resp.json())
-      .then((json) => this.setState({ roles: json.roles as RoleInfo[] }));
-    await this.updatePendingPowerUserRequestsCount();
-    await this.fetchIsDomainEnabled();
-  }
-=======
 export default function Admin(): React.ReactElement {
   const [roles, setRoles] = useState<RoleInfo[] | null>(null);
   const [linksToBeVerified, setLinksToBeVerified] = useState(-1);
   const [powerUserRequestsCount, setPowerUserRequestsCount] = useState(-1);
->>>>>>> 47b081bc
-
+  const [isDomainEnabled, setIsDomainEnabled] = useState(false);
   const updatePendingPowerUserRequestsCount = async () => {
     const response = await fetch('/api/v1/role_request/power_user/count');
     const json = await response.json();
     setPowerUserRequestsCount(json.count);
   };
+  
+  const updateIsDomainEnabled = async () => {
+    const response = await fetch('/api/v1/org/domain_enabled');
+    const json = await response.json();
+    setIsDomainEnabled(json.enabled); 
+};
+  
 
-<<<<<<< HEAD
-  fetchIsDomainEnabled = async (): Promise<void> => {
-    await fetch('/api/v1/org/domain_enabled')
-      .then((resp) => resp.json())
-      .then((json) => this.setState({ isDomainEnabled: json.enabled }));
-  };
-
-  render(): React.ReactNode {
-    return (
-      <>
-        <Row className="primary-row">
-          <Col span={16}>
-            <span className="page-title">Administrator Controls</span>
-          </Col>
-        </Row>
-
-        <Row className="primary-row">
-          <Col span={24}>
-            <Link to="/admin/stats" className="title">
-              Admin Statistics
-            </Link>
-          </Col>
-        </Row>
-        {this.state.isDomainEnabled ? (
-          <Row className="primary-row">
-            <Col span={24}>
-              <Link to="/admin/domains" className="title">
-                Domains
-              </Link>
-            </Col>
-          </Row>
-        ) : (
-          <></>
-        )}
-        <Row className="primary-row">
-          <Col span={24}>
-            <Link to="/admin/user_lookup" className="title">
-              User Lookup
-            </Link>
-          </Col>
-        </Row>
-=======
   useEffect(() => {
     const fetchData = async () => {
       // Fetch pending links count
@@ -143,8 +62,8 @@
 
       // Fetch power user requests
       await updatePendingPowerUserRequestsCount();
+      await updateIsDomainEnabled();
     };
->>>>>>> 47b081bc
 
     fetchData();
   }, []);
@@ -183,7 +102,13 @@
         ),
     },
   ];
-
+  if (isDomainEnabled) {
+    adminCards.push({
+      title: 'Domain Enabled',
+      icon: <Icon type="link" />,
+      link: '/admin/domain',
+    });
+  }
   return (
     <>
       <Typography.Title>Administrator Controls</Typography.Title>
