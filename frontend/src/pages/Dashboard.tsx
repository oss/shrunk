/**
 * Implements the [[Dashboard]] component
 * @packageDocumentation
 */

import React from 'react';

import { Row, Col, Pagination, Spin, Dropdown, Button } from 'antd';
import { PlusCircleFilled } from '@ant-design/icons';

import moment from 'moment';
import { getOrgInfo, listOrgs, OrgInfo } from '../api/Org';
import { SearchBox } from '../components/SearchBox';
import { LinkRow } from '../components/LinkRow';
import { LinkInfo } from '../components/LinkInfo';
import { QrCodeModal } from '../components/QrCode';
import { EditLinkModal, EditLinkFormValues } from '../components/EditLinkModal';
import { ShareLinkModal } from '../components/ShareLinkModal';
import { CreateLinkForm } from '../components/CreateLinkForm';
import { OrgsSelect } from '../components/OrgsSelect';
import { FilterDropdown } from '../components/FilterDropdown';

import './Dashboard.less';

/**
 * The final values of the share link form
 * @type
 */
export type Entity = {
  /**
   * The id of the entity the link is shared with
   * @property
   */
  _id: string;
  /**
   * The name of the entity. For an organization, it would be the organization name. For a netid, it would be the netid.
   */
  name: string;
  /**
   * The type of entity the link is shared with (netid/org)
   * @property
   */
  type: string;
  /**
   * The permission of the entity the link is shared with (viewer/editor)
   * @property
   */
  permission: string;
};

/**
 * The type of the `set` parameter in the search query.
 * @type
 */
export type SearchSet =
  | { set: 'user' | 'shared' | 'all' }
  | { set: 'org'; org: string };

/**
 * The type of a search query
 * @interface
 */
export interface SearchQuery {
  /**
   * An array that holds query strings
   * @property
   */
  queryString: string;

  /**
   * The set of links to search (c.f. [[SearchSet]])
   * @property
   */
  set: SearchSet;

  /**
   * Whether to show expired links
   * @property
   */
  show_expired_links: boolean;

  /** Whether to show deleted links
   * @property
   */
  show_deleted_links: boolean;

  /**
   * The sort order and key
   * @property
   */
  sort: { key: string; order: string };

  /**
   * The beginning of the time range to search
   * @property
   */
  begin_time: moment.Moment | null;

  /**
   * The end of the time range to search
   * @property
   */
  end_time: moment.Moment | null;
}

/**
 * Props for the [[Dashboard]] component.
 * @interface
 */
export interface Props {
  userPrivileges: Set<string>;
  netid: string;
}

/**
 * State of the [[Dashboard]] component.
 * @interface
 */
export interface State {
  /**
   * The organizations of which the user is a member. This is used in the
   * advanced search settings menu.
   * @property
   */
  userOrgs: OrgInfo[] | null;

  /**
   * An array of [[LinkInfo]] objects for the current search results.
   * @property
   */
  linkInfo: LinkInfo[] | null;

  /**
   * The number of links to display per page. Currently this is constant,
   * but that may change in the future.
   * @property
   */
  linksPerPage: number;

  /**
   * The current search query.
   * @property
   */
  query: SearchQuery;

  /**
   * The current page in the search results. Starts from `1`.
   * @property
   */
  currentPage: number;

  /**
   * The total number of pages of results for the current query.
   * @property
   */
  totalPages: number;

  /**
   * The current offset in the search result, in terms of number of links.
   * @property
   */
  currentOffset: number;

  /**
   * The total number of links returned by the current query.
   * @property
   */
  totalLinks: number;

  /**
   * The current state of the edit modal.
   * @property
   */
  editModalState: { visible: boolean; linkInfo: LinkInfo | null };

  /**
   * The current state of the share link modal. Contains the netids and orgs.
   * @property
   */
  shareLinkModalState: {
    visible: boolean;
    entities: Array<Entity>;
    linkInfo: LinkInfo | null;
    isLoading: boolean;
  };

  /**
   * The current state of the QR code modal.
   * @property
   */
  qrModalState: { visible: boolean; linkInfo: LinkInfo | null };

  /**
   * Whether the create link dropdown is visible.
   * @property
   */
  createLinkDropdownVisible: boolean;
}

/**
 * The [[Dashboard]] component implements most of Shrunk's core functionality.
 * It allows the user to
 *   * Search for links
 *   * Create, edit, and delete links
 *   * Navigate to the stats page for link
 *   * Create QR codes
 * @class
 */
export class Dashboard extends React.Component<Props, State> {
  constructor(props: Props) {
    super(props);
    this.state = {
      userOrgs: null,
      linkInfo: null,
      linksPerPage: 10,
      query: {
        queryString: '',
        set: { set: this.props.userPrivileges.has('admin') ? 'all' : 'user' },
        show_expired_links: false,
        show_deleted_links: false,
        sort: { key: 'created_time', order: 'descending' },
        begin_time: null,
        end_time: null,
      },
      totalPages: 0,
      totalLinks: 0,
      currentPage: 1,
      currentOffset: 0,
      editModalState: {
        visible: false,
        linkInfo: null,
      },
      shareLinkModalState: {
        visible: false,
        entities: [],
        linkInfo: null,
        isLoading: false,
      },
      qrModalState: {
        visible: false,
        linkInfo: null,
      },
      createLinkDropdownVisible: false,
    };
  }

  async componentDidMount(): Promise<void> {
    await Promise.all([this.fetchUserOrgs(), this.refreshResults()]);
  }

  /**
   * Fetch the organizations of which the user is a member.
   * @method
   */
  fetchUserOrgs = async (): Promise<void> => {
    const userOrgs = await listOrgs('user');
    this.setState({ userOrgs });
  };

  /**
   * Updates the query string state and executes a search query
   * @method
   * @param newQueryString The new query string
   */
  updateQueryString = (newQueryString: string) => {
    this.setState(
      { query: { ...this.state.query, queryString: newQueryString } },
      () => this.setQuery(this.state.query),
    );
  };

  /**
   * Updates the query string in the state and executes a search query
   * @method
   * @param orgs The organization of which links will be shown
   */
  showByOrg = (orgs: SearchSet) => {
    this.setState({ query: { ...this.state.query, set: orgs } }, () =>
      this.setQuery(this.state.query),
    );
  };

  /**
   * Updates expired links being shown/not shown in the state and executes a search query
   * @method
   * @param show_expired_links Whether expired links are shown or not
   */
  showExpiredLinks = (show_expired_links: boolean) => {
    this.setState(
      {
        query: { ...this.state.query, show_expired_links },
      },
      () => this.setQuery(this.state.query),
    );
  };

  /**
   * Updates deleted links being shown/not shown in the state and executes a search query
   * @method
   * @param show_deleted_links Whether deleted links are shown or not
   */
  showDeletedLinks = (show_deleted_links: boolean) => {
    this.setState(
      {
        query: { ...this.state.query, show_deleted_links },
      },
      () => this.setQuery(this.state.query),
    );
  };

  /**
   * Updates the sort category in the state and executes a search query
   * @method
   * @param key Category that links can be sorted by
   */
  sortLinksByKey = (key: string) => {
    this.setState(
      {
        query: { ...this.state.query, sort: { ...this.state.query.sort, key } },
      },
      () => this.setQuery(this.state.query),
    );
  };

  /**
   * Updates the sort order in the state and executes a search query
   * @method
   * @param order Ascending or descending order
   */
  sortLinksByOrder = (order: string) => {
    this.setState(
      {
        query: {
          ...this.state.query,
          sort: { ...this.state.query.sort, order },
        },
      },
      () => this.setQuery(this.state.query),
    );
  };

  /**
   * Updates the beginning time in the state and executes a search query
   * @method
   * @param begin_time View links created after this date
   */
  showLinksAfter = (begin_time: moment.Moment) => {
    this.setState({ query: { ...this.state.query, begin_time } }, () =>
      this.setQuery(this.state.query),
    );
  };

  /**
   * Updates the end time in the state and executes a search query
   * @method
   * @param end_time View links created before this date
   */
  showLinksBefore = (end_time: moment.Moment) => {
    this.setState({ query: { ...this.state.query, end_time } }, () =>
      this.setQuery(this.state.query),
    );
  };

  /**
   * Executes a search query and updates component state with the results
   * @method
   * @param newQuery The new query
   */
  setQuery = async (newQuery: SearchQuery): Promise<void> => {
    const results = await this.doQuery(newQuery, 0, this.state.linksPerPage);

    const totalPages = Math.ceil(results.count / this.state.linksPerPage);
    this.setState({
      linkInfo: results.results,
      query: newQuery,
      currentPage: 1,
      totalPages,
      currentOffset: this.state.linksPerPage,
      totalLinks: results.count,
    });
  };

  /**
   * Updates the current page of search results.
   * @method
   * @throws Error if the current query is `null`
   * @param newPage The new page
   */
  setPage = async (newPage: number): Promise<void> => {
    if (this.state.query === null) {
      throw new Error('attempted to set page with this.state.query === null');
    }

    const skip = (newPage - 1) * this.state.linksPerPage;
    const results = await this.doQuery(
      this.state.query,
      skip,
      this.state.linksPerPage,
    );

    const totalPages = Math.ceil(results.count / this.state.linksPerPage);
    this.setState({
      linkInfo: results.results,
      currentPage: newPage,
      totalPages,
      currentOffset: newPage * this.state.linksPerPage,
      totalLinks: results.count,
    });
  };

  /**
   * Re-execute the currently active query.
   * @method
   */
  refreshResults = async (): Promise<void> => {
    await this.setPage(this.state.currentPage);
  };

  /**
   * Sends a search request to the server. Does not update component state.
   * Use [[setQuery]] or [[setPage]] if you want to update the current state
   * of the search results.
   * @method
   * @param query The query to execute
   * @param skip  The number of results to skip
   * @param limit The number of results to return
   * @returns The search results
   */
  doQuery = async (
    query: SearchQuery,
    skip: number,
    limit: number,
  ): Promise<{ count: number; results: LinkInfo[] }> => {
    const req: Record<string, any> = {
      query: query.queryString,
      set: query.set,
      show_expired_links: query.show_expired_links,
      show_deleted_links: query.show_deleted_links,
      sort: query.sort,
      pagination: { skip, limit },
    };

    if (query.begin_time !== null) {
      req.begin_time = query.begin_time.format();
    }

    if (query.end_time !== null) {
      req.end_time = query.end_time.format();
    }
    const result = await fetch('/api/v1/search', {
      method: 'POST',
      headers: {
        'Content-Type': 'application/json',
      },
      body: JSON.stringify(req),
    }).then((resp) => resp.json());

    return {
      count: result.count,
      results: result.results.map(
        (output: any) =>
          ({
            ...output,
            created_time: new Date(output.created_time),
            expiration_time: !output.expiration_time
              ? null
              : new Date(output.expiration_time),
            deletion_info: !output.deletion_info
              ? null
              : {
                  deleted_by: output.deletion_info.deleted_by,
                  deleted_time: new Date(output.deletion_info.deleted_time),
                },
          } as LinkInfo),
      ),
    };
  };

  /**
   * Displays the edit link modal
   * @method
   * @param linkInfo The [[LinkInfo]] of the link to edit
   */
  showEditModal = (linkInfo: LinkInfo): void => {
    this.setState({
      editModalState: {
        visible: true,
        linkInfo,
      },
    });
  };

  /** Hides the edit link modal
   * @method
   */
  hideEditModal = (): void => {
    this.setState({
      editModalState: {
        ...this.state.editModalState,
        visible: false,
      },
    });

    // We set a timeout for this to prevent the contents of the modal
    // from changing while the modal-close animation is still in progress.
    setTimeout(() => {
      this.setState({
        editModalState: {
          ...this.state.editModalState,
          linkInfo: null,
        },
      });
    }, 500);
  };

  /**
   * Retrieves viewer/editor data for a link and reorganizes it in a displayable manner.
   * @param linkInfo
   */
  getLinkACL = async (linkInfo: LinkInfo): Promise<Entity[]> => {
    this.setState({
      shareLinkModalState: {
        visible: this.state.shareLinkModalState.visible,
        entities: this.state.shareLinkModalState.entities,
        linkInfo: this.state.shareLinkModalState.linkInfo,
        isLoading: true, // set isLoading to true
      },
    });

    const sharingInfo = await fetch(`/api/v1/link/${linkInfo.id}`, {
      method: 'GET',
      headers: {
        'Content-Type': 'application/json',
      },
    }).then((resp) => resp.json());

    const entities: Array<Entity> = [];
    for (let i = 0; i < sharingInfo.editors.length; i++) {
      if (sharingInfo.editors[i].type === 'netid') {
        entities.push({
          _id: sharingInfo.editors[i]._id,
          name: sharingInfo.editors[i]._id,
          type: 'netid',
          permission: 'editor',
        });
      } else if (sharingInfo.editors[i].type === 'org') {
        entities.push({
          _id: sharingInfo.editors[i]._id,
          name: (await getOrgInfo(sharingInfo.editors[i]._id)).name,
          type: 'org',
          permission: 'editor',
        });
      }
    }

    for (let i = 0; i < sharingInfo.viewers.length; i++) {
      if (
        sharingInfo.viewers[i].type === 'netid' &&
        !entities.some((entity) => entity._id === sharingInfo.viewers[i]._id) // don't show a person as a viewer if they're already an editor
      ) {
        entities.push({
          _id: sharingInfo.viewers[i]._id,
          name: sharingInfo.viewers[i]._id,
          type: 'netid',
          permission: 'viewer',
        });
      } else if (
        sharingInfo.viewers[i].type === 'org' &&
        !entities.some((entity) => entity._id === sharingInfo.viewers[i]._id) // don't show an org as a viewer if they're already an editor
      ) {
        entities.push({
          _id: sharingInfo.viewers[i]._id,
          name: (await getOrgInfo(sharingInfo.viewers[i]._id)).name,
          type: 'org',
          permission: 'viewer',
        });
      }
    }

    // sort the list of entities:
    // first sorts by permission (editor > viewer), then by type (org > netid), then alphabetically by id
    entities.sort(
      (entity1, entity2) =>
        entity1.permission.localeCompare(entity2.permission) ||
        entity2.type.localeCompare(entity1.type) ||
        entity1._id.localeCompare(entity2._id),
    );

    this.setState({
      shareLinkModalState: {
        visible: this.state.shareLinkModalState.visible,
        entities: this.state.shareLinkModalState.entities,
        linkInfo: this.state.shareLinkModalState.linkInfo,
        isLoading: false, // set isLoading to false
      },
    });
    return entities;
  };

  /**
   * Displays the share link modal
   * @method
   * @param linkInfo The [[LinkInfo]] of the link to manage sharing
   */
  showShareLinkModal = async (linkInfo: LinkInfo): Promise<void> => {
    this.setState({
      shareLinkModalState: {
        visible: true,
        entities: await this.getLinkACL(linkInfo),
        linkInfo,
        isLoading: false,
      },
    });
  };

  /** Hides the share link modal
   * @method
   */
  hideShareLinkModal = (): void => {
    this.setState({
      shareLinkModalState: {
        ...this.state.shareLinkModalState,
        visible: false,
      },
    });

    // We set a timeout for this to prevent the contents of the modal
    // from changing while the modal-close animation is still in progress.
    setTimeout(() => {
      this.setState({
        shareLinkModalState: {
          ...this.state.shareLinkModalState,
          entities: [],
          linkInfo: null,
        },
      });
    }, 500);
  };

  /**
   * Show the QR code modal
   * @method
   * @param linkInfo The [[LinkInfo]] of the link for which to generate QR codes
   */
  showQrModal = (linkInfo: LinkInfo): void => {
    this.setState({
      qrModalState: {
        visible: true,
        linkInfo,
      },
    });
  };

  /**
   * Hide the QR code modal
   * @method
   */
  hideQrModal = (): void => {
    this.setState({
      qrModalState: {
        ...this.state.qrModalState,
        visible: false,
      },
    });

    // We set a timeout for this to prevent the contents of the modal
    // from changing while the modal-close animation is still in progress.
    setTimeout(() => {
      this.setState({
        qrModalState: {
          ...this.state.qrModalState,
          linkInfo: null,
        },
      });
    }, 500);
  };

  /**
   * Executes API requests to update a link
   * @param values The form values from the edit link form
   * @throws Error if the value of `this.state.editModalState.linkInfo` is `null`
   */
  doEditLink = async (values: EditLinkFormValues): Promise<void> => {
    const oldLinkInfo = this.state.editModalState.linkInfo;
    if (oldLinkInfo === null) {
      throw new Error('oldLinkInfo should not be null');
    }

    // Create the request to edit title, long_url, and expiration_time
    const patchReq: Record<string, any> = {};
    if (values.title !== oldLinkInfo.title) {
      patchReq.title = values.title;
    }
    if (values.long_url !== oldLinkInfo.long_url) {
      patchReq.long_url = values.long_url;
    }
    if (values.owner !== oldLinkInfo.owner) {
      patchReq.owner = values.owner;
    }
    if (values.expiration_time !== oldLinkInfo.expiration_time) {
      patchReq.expiration_time =
        values.expiration_time === null
          ? null
          : values.expiration_time.format();
    }

    const promises = [];

    promises.push(
      fetch(`/api/v1/link/${oldLinkInfo.id}`, {
        method: 'PATCH',
        headers: { 'Content-Type': 'application/json' },
        body: JSON.stringify(patchReq),
      }),
    );

    const oldAliases = new Map(
      oldLinkInfo.aliases.map((alias) => [alias.alias, alias]),
    );
    const newAliases = new Map(
      values.aliases.map((alias) => [alias.alias, alias]),
    );

    // Delete aliases that no longer exist
    for (const alias of oldAliases.keys()) {
      if (!newAliases.has(alias)) {
        promises.push(
          fetch(`/api/v1/link/${oldLinkInfo.id}/alias/${alias}`, {
            method: 'DELETE',
          }),
        );
      }
    }

    // Create/update aliases
    for (const [alias, info] of newAliases.entries()) {
      const isNew = !oldAliases.has(alias);
      const isDescriptionChanged =
        oldAliases.has(alias) &&
        info.description !== oldAliases.get(alias)?.description;
      if (isNew || isDescriptionChanged) {
        promises.push(
          fetch(`/api/v1/link/${oldLinkInfo.id}/alias`, {
            method: 'POST',
            headers: { 'Content-Type': 'application/json' },
            body: JSON.stringify({
              alias,
              description: info.description,
            }),
          }),
        );
      }
    }

    // Await all the requests and refresh search results
    await Promise.all(promises);
    await this.refreshResults();
  };

  /**
   * Executes API request to add people the link is shared with
   * @param values The form values from the edit link form
   * @throws Error if the value of `this.state.shareLinkModalState.linkInfo` is `null`
   */
  doShareLinkWithEntity = async (values: any): Promise<void> => {
    this.setState({
      shareLinkModalState: {
        visible: this.state.shareLinkModalState.visible,
        entities: this.state.shareLinkModalState.entities,
        linkInfo: this.state.shareLinkModalState.linkInfo,
        isLoading: true,
      },
    });

    const oldLinkInfo = this.state.shareLinkModalState.linkInfo;
    if (oldLinkInfo === null) {
      throw new Error('oldLinkInfo should not be null');
    }

    // Create the request to add to ACL
    const patchReq: Record<string, string | Record<string, string>> = {};
    const entry: Record<string, string> = {};

    patchReq.action = 'add';

    // building entry value in request body
    if (values.hasOwnProperty('netid')) {
      entry._id = values.netid;
      entry.type = 'netid';
    } else if (values.hasOwnProperty('organization')) {
      entry._id = values.organization;
      entry.type = 'org';
    } else {
      throw new Error('Invalid entity.');
    }

    patchReq.entry = entry;
    patchReq.acl = values.permission;

    await fetch(`/api/v1/link/${oldLinkInfo.id}/acl`, {
      method: 'PATCH',
      headers: {
        'content-type': 'application/json',
      },
      body: JSON.stringify(patchReq),
    });

    // update the state with the new ACL list, which rerenders the link sharing modal with the updated list
    this.setState({
      shareLinkModalState: {
        visible: this.state.shareLinkModalState.visible,
        entities: await this.getLinkACL(oldLinkInfo),
        linkInfo: oldLinkInfo,
        isLoading: false,
      },
    });
  };

  /**
   * Executes API request to add people the link is shared with
   * @param _id The _id of the entity being removed
   * @param type Whether the entity is a netid or an org
   * @throws Error if the value of `this.state.shareLinkModalState.linkInfo` is `null`
   */
  doUnshareLinkWithEntity = async (
    _id: string,
    type: string,
    permission: string,
  ): Promise<void> => {
    const oldLinkInfo = this.state.shareLinkModalState.linkInfo;
    if (oldLinkInfo === null) {
      throw new Error('oldLinkInfo should not be null');
    }

    // Create the request to add to ACL
    const patchReq: Record<string, string | Record<string, string>> = {};
    const entry: Record<string, string> = {};

    patchReq.action = 'remove';

    // building entry value in request body
    entry._id = _id;
    entry.type = type;

    patchReq.entry = entry;
    patchReq.acl = permission.concat('s');

    await fetch(`/api/v1/link/${oldLinkInfo.id}/acl`, {
      method: 'PATCH',
      headers: {
        'content-type': 'application/json',
      },
      body: JSON.stringify(patchReq),
    });

    // removing an editor actually downgrades them to a viewer. So, we send another request to downgrade editors twice, once to make them viewer, and once to completely remove them
    if (permission === 'editor') {
      patchReq.acl = 'viewers';
      await fetch(`/api/v1/link/${oldLinkInfo.id}/acl`, {
        method: 'PATCH',
        headers: {
          'content-type': 'application/json',
        },
        body: JSON.stringify(patchReq),
      });
    }

    // update the state with the new ACL list, which rerenders the link sharing modal with the updated list
    this.setState({
      shareLinkModalState: {
        visible: this.state.shareLinkModalState.visible,
        entities: await this.getLinkACL(oldLinkInfo),
        linkInfo: oldLinkInfo,
        isLoading: this.state.shareLinkModalState.isLoading,
      },
    });
  };

  render(): React.ReactNode {
    return (
      <>
<<<<<<< HEAD
        <Row style={{marginBottom:'20px'}}>
=======
        <Row className="dashboard-title">
>>>>>>> 5de4023a
          <Col>
            <span style={{fontSize:'30pt', color: 'black'}}>URL Dashboard</span>
          </Col>
        </Row>
        <Row style={{backgroundColor: '#CBBEC0', padding: '7px', marginBottom:'20px', borderRadius: '9px'}} gutter={[8, 24]}>
          <Col xs={{ span: 24 }} sm={{ span: 9 }}>
            {this.state.userOrgs === null ? (
              <></>
            ) : (
              <SearchBox updateQueryString={this.updateQueryString} />
            )}
          </Col>
          <Col>
            {this.state.userOrgs === null ? (
              <></>
            ) : (
              <OrgsSelect
                userPrivileges={this.props.userPrivileges}
                userOrgs={this.state.userOrgs}
                showByOrg={this.showByOrg}
              />
            )}
          </Col>
          <Col>
            {this.state.userOrgs === null ? (
              <></>
            ) : (
              <FilterDropdown
                userPrivileges={this.props.userPrivileges}
                showDeletedLinks={this.showDeletedLinks}
                showExpiredLinks={this.showExpiredLinks}
                sortLinksByKey={this.sortLinksByKey}
                sortLinksByOrder={this.sortLinksByOrder}
                showLinksAfter={this.showLinksAfter}
                showLinksBefore={this.showLinksBefore}
              />
            )}
          </Col>
          <Col className="shrink-link">
            <Dropdown
              overlay={
                <CreateLinkForm
                  userPrivileges={this.props.userPrivileges}
                  onFinish={async () => {
                    this.setState({ createLinkDropdownVisible: false });
                    await this.refreshResults();
                  }}
                />
              }
              visible={this.state.createLinkDropdownVisible}
              onVisibleChange={(flag) =>
                this.setState({ createLinkDropdownVisible: flag })
              }
              placement="bottomRight"
              trigger={['click']}
            >
              <Button type="primary">
                <PlusCircleFilled /> Shrink a Link
              </Button>
            </Dropdown>
          </Col>
        </Row>

        {this.state.linkInfo === null ? (
          <Spin size="large" />
        ) : (
          <div className="dashboard-links">
            {this.state.linkInfo.map((linkInfo) => (
              <LinkRow
                key={linkInfo.id}
                linkInfo={linkInfo}
                showEditModal={this.showEditModal}
                showShareLinkModal={this.showShareLinkModal}
                showQrModal={this.showQrModal}
                refreshResults={this.refreshResults}
                netid={this.props.netid}
              />
            ))}

            <Pagination
              className="pagination"
              defaultCurrent={1}
              current={this.state.currentPage}
              showSizeChanger={false}
              total={this.state.totalLinks}
              onChange={this.setPage}
            />

            <Pagination
              className="pagination-simple"
              defaultCurrent={1}
              current={this.state.currentPage}
              showSizeChanger={false}
              total={this.state.totalLinks}
              onChange={this.setPage}
              simple
            />
          </div>
        )}

        {this.state.editModalState.linkInfo === null ? (
          <></>
        ) : (
          <EditLinkModal
            visible={this.state.editModalState.visible}
            userPrivileges={this.props.userPrivileges}
            netid={this.props.netid}
            linkInfo={this.state.editModalState.linkInfo}
            onOk={async (values) => {
              await this.doEditLink(values);
              this.hideEditModal();
            }}
            onCancel={this.hideEditModal}
          />
        )}

        {!this.state.shareLinkModalState.linkInfo === null ? (
          <></>
        ) : (
          <ShareLinkModal
            visible={this.state.shareLinkModalState.visible}
            userPrivileges={this.props.userPrivileges}
            people={this.state.shareLinkModalState.entities}
            isLoading={this.state.shareLinkModalState.isLoading}
            linkInfo={this.state.shareLinkModalState.linkInfo}
            onAddEntity={async (values: any) =>
              this.doShareLinkWithEntity(values)
            }
            onRemoveEntity={async (
              _id: string,
              type: string,
              permission: string,
            ) => this.doUnshareLinkWithEntity(_id, type, permission)}
            onOk={this.hideShareLinkModal}
            onCancel={this.hideShareLinkModal}
          />
        )}

        {this.state.qrModalState.linkInfo === null ? (
          <></>
        ) : (
          <QrCodeModal
            visible={this.state.qrModalState.visible}
            width={256}
            linkInfo={this.state.qrModalState.linkInfo}
            onCancel={this.hideQrModal}
          />
        )}
      </>
    );
  }
}<|MERGE_RESOLUTION|>--- conflicted
+++ resolved
@@ -879,11 +879,7 @@
   render(): React.ReactNode {
     return (
       <>
-<<<<<<< HEAD
-        <Row style={{marginBottom:'20px'}}>
-=======
         <Row className="dashboard-title">
->>>>>>> 5de4023a
           <Col>
             <span style={{fontSize:'30pt', color: 'black'}}>URL Dashboard</span>
           </Col>
