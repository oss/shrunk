/* eslint-disable react/no-unused-state */
import React from 'react';

import {
  Button,
  Checkbox,
  Col,
  Drawer,
  Dropdown,
  Flex,
  Form,
  Popconfirm,
  Radio,
  RadioChangeEvent,
  Row,
  Select,
  Space,
  Table,
  Tooltip,
  Typography,
  message,
  theme,
} from 'antd/lib';
<<<<<<< HEAD
=======
import {
  CopyOutlined,
  PlusCircleFilled,
  FilterOutlined,
  EyeOutlined,
  DeleteOutlined,
  TeamOutlined,
  EditOutlined,
  SlidersOutlined,
  QrcodeOutlined,
} from '@ant-design/icons';

>>>>>>> 1ea399fb
import dayjs, { Dayjs } from 'dayjs';
import {
  CopyIcon,
  EyeIcon,
  FilterIcon,
  PencilIcon,
  PlusCircleIcon,
  Share2Icon,
  SlidersHorizontalIcon,
  TrashIcon,
  UsersIcon,
} from 'lucide-react';
import { deleteLink, searchLinks, updateUserFilterOptions } from '../api/links';
import { getOrganizations } from '../api/organization';
import { serverValidateNetId } from '../api/validators';
import DatePicker from '../components/date-picker';
import Input from '../components/input';
import CreateLinkDrawer from '../drawers/CreateLinkDrawer';
import { Link, SearchQuery, SearchSet } from '../interfaces/link';
import { Organization } from '../interfaces/organizations';
import { getLinkFromAlias, getRedirectFromAlias } from '../lib/utils';

interface Props {
  userPrivileges: Set<string>;
  // eslint-disable-next-line react/no-unused-prop-types
  netid: string;
  filterOptions: SearchQuery;
  demo?: boolean;
  mockData?: Link[];
}

/**
 * State of the [[Dashboard]] component.
 * @interface
 */
interface State {
  /**
   * The organizations of which the user is a member. This is used in the
   * advanced search settings menu.
   * @property
   */
  userOrgs: Organization[] | null;

  /**
   * An array of [[LinkInfo]] objects for the current search results.
   * @property
   */
  linkInfo: Link[] | null;

  /**
   * The number of links to display per page. Currently this is constant,
   * but that may change in the future.
   * @property
   */
  linksPerPage: number;

  /**
   * The current search query.
   * @property
   */
  query: SearchQuery;

  /**
   * The current page in the search results. Starts from `1`.
   * @property
   */
  currentPage: number;

  /**
   * The total number of pages of results for the current query.
   * @property
   */
  totalPages: number;

  /**
   * The current offset in the search result, in terms of number of links.
   * @property
   */
  currentOffset: number;

  /**
   * The total number of links returned by the current query.
   * @property
   */
  totalLinks: number;

  isCreateModalOpen: boolean;

  filterModalVisible: boolean;

  showExpired: boolean;

  showDeleted: boolean;

  sortKey: string;

  sortOrder: string;

  beginTime: dayjs.Dayjs | null;

  endTime: dayjs.Dayjs | null;

  orgDropdownOpen: boolean;

  orgLoading: boolean;

  visibleColumns: Set<string>;

  customizeDropdownOpen: boolean;
}

function CustomizeButton(props: {
  showType: 'links' | 'tracking_pixels';
  visibleColumns: Set<string>;
  setVisibleColumns: (newColumns: string[]) => void;
}): JSX.Element {
  const { useToken } = theme;
  const { token } = useToken();

  const columns = [
    {
      label: 'Original URL',
      key: 'longUrl',
      disabled: props.showType === 'tracking_pixels',
    },
    { label: 'Owner', key: 'owner' },
    { label: 'Date Created', key: 'dateCreated' },
    { label: 'Date Expires', key: 'dateExpires' },
    { label: 'Unique Visits', key: 'uniqueVisits' },
    { label: 'Total Visits', key: 'totalVisits' },
  ];

  // eslint-disable-next-line no-unused-vars, @typescript-eslint/no-unused-vars
  const bgColor = `tw-bg-[${token.colorBgBase}]`;

  return (
    <Dropdown
      dropdownRender={() => (
        <div className="tw-rounded-lg tw-bg-white tw-px-4 tw-py-2 tw-shadow-md">
          {columns.map((item) => (
            <div key={item.key}>
              <Checkbox
                className="tw-py-1"
                checked={props.visibleColumns.has(item.key)}
                onChange={(e) => {
                  const newColumns = new Set(props.visibleColumns);
                  if (e.target.checked) {
                    newColumns.add(item.key);
                  } else {
                    newColumns.delete(item.key);
                  }
                  props.setVisibleColumns(Array.from(newColumns));
                }}
                disabled={item.disabled}
              >
                {item.label}
              </Checkbox>
            </div>
          ))}
        </div>
      )}
    >
      <Button icon={<SlidersHorizontalIcon />}>Customize</Button>
    </Dropdown>
  );
}

export default class Dashboard extends React.Component<Props, State> {
  constructor(props: Props) {
    super(props);
    this.state = {
      userOrgs: null,
      linkInfo: this.props.mockData === undefined ? null : this.props.mockData,
      linksPerPage: 10,
      query:
        this.props.filterOptions === undefined
          ? {
              queryString: '',
              set: { set: 'user' },
              show_expired_links: false,
              show_deleted_links: false,
              sort: { key: 'relevance', order: 'descending' },
              begin_time: null,
              end_time: null,
              showType: 'links',
              owner: null,
            }
          : this.props.filterOptions,
      totalPages: 0,
      totalLinks: 0,
      currentPage: 1,
      currentOffset: 0,
      isCreateModalOpen: false,
      filterModalVisible: false,
      showExpired:
        this.props.filterOptions === undefined
          ? false
          : this.props.filterOptions.show_expired_links,
      showDeleted:
        this.props.filterOptions === undefined
          ? false
          : this.props.filterOptions.show_deleted_links,
      sortKey: 'relevance',
      sortOrder: 'descending',
      beginTime: null,
      endTime: null,
      orgDropdownOpen: false,
      orgLoading: false,
      visibleColumns: new Set([
        'longUrl',
        'owner',
        'dateCreated',
        'uniqueVisits',
        'totalVisits',
      ]),
      customizeDropdownOpen: false,
    };
  }

  async componentDidMount(): Promise<void> {
    await this.fetchUserOrgs();
  }

  componentDidUpdate(prevProps: Readonly<Props>): void {
    // update config once /info loads
    if (this.props.filterOptions !== prevProps.filterOptions) {
      this.setState(
        {
          query: {
            ...this.props.filterOptions,
            begin_time: this.props.filterOptions.begin_time
              ? dayjs(this.props.filterOptions.begin_time)
              : null,
            end_time: this.props.filterOptions.end_time
              ? dayjs(this.props.filterOptions.end_time)
              : null,
          },
          showExpired: this.props.filterOptions.show_expired_links,
          showDeleted: this.props.filterOptions.show_deleted_links,
          sortKey: this.props.filterOptions.sort.key,
          sortOrder: this.props.filterOptions.sort.order,
          beginTime: this.props.filterOptions.begin_time
            ? dayjs(this.props.filterOptions.begin_time)
            : null,
          endTime: this.props.filterOptions.end_time
            ? dayjs(this.props.filterOptions.end_time)
            : null,
          currentPage: 1,
        },
        () => {
          this.refreshResults();
        },
      );
    }
  }

  onSearch = async () => {
    this.setQuery(this.state.query);
  };

  /**
   * Update filter options for user
   */
  updateFilterOptions = async () => {
    await updateUserFilterOptions(this.state.query);
  };

  /**
   * Fetch the organizations of which the user is a member.
   * @method
   */
  fetchUserOrgs = async (): Promise<void> => {
    if (this.props.demo) {
      return;
    }

    const userOrgs = await getOrganizations('user');
    this.setState({ userOrgs });
  };

  /**
   * Updates the query string state and executes a search query
   * @method
   * @param newQueryString The new query string
   */
  updateQueryString = (
    e: React.ChangeEvent<HTMLInputElement | HTMLTextAreaElement>,
  ) => {
    const newQueryString = e.target.value;
    this.setState({
      query: { ...this.state.query, queryString: newQueryString },
    });
  };

  /**
   * Updates the query string in the state and executes a search query
   * @method
   * @param orgs The organization of which links will be shown
   */
  showByOrg = (orgs: SearchSet) => {
    this.setState({ query: { ...this.state.query, set: orgs } }, () =>
      this.setQuery(this.state.query),
    );
  };

  /**
   * Updates expired links being shown/not shown in the state and executes a search query
   */
  showExpiredLinks = (show_expired_links: boolean) => {
    this.setState(
      {
        showExpired: show_expired_links,
        query: { ...this.state.query, show_expired_links },
      },
      () => this.setQuery(this.state.query),
    );
  };

  /**
   * Updates deleted links being shown/not shown in the state and executes a search query
   */
  showDeletedLinks = (show_deleted_links: boolean) => {
    this.setState(
      {
        showDeleted: show_deleted_links,
        query: { ...this.state.query, show_deleted_links },
      },
      () => this.setQuery(this.state.query),
    );
  };

  /**
   * Updates the sort category in the state and executes a search query
   * @method
   * @param key Category that links can be sorted by
   */
  sortLinksByKey = (key: string) => {
    this.setState(
      {
        query: { ...this.state.query, sort: { ...this.state.query.sort, key } },
      },
      () => this.setQuery(this.state.query),
    );
  };

  sortByType = (e: RadioChangeEvent) => {
    const key = e.target.value;
    this.setState(
      {
        query: { ...this.state.query, showType: key },
      },
      () => this.setQuery(this.state.query),
    );
  };

  /**
   * Updates the sort order in the state and executes a search query
   * @method
   * @param order Ascending or descending order
   */
  sortLinksByOrder = (order: string) => {
    this.setState(
      {
        query: {
          ...this.state.query,
          sort: { ...this.state.query.sort, order },
        },
      },
      () => this.setQuery(this.state.query),
    );
  };

  showLinksInRange = (
    dates: NoUndefinedRangeValueType<Dayjs> | null,
    _: [string, string],
  ) => {
    this.setState(
      {
        query: {
          ...this.state.query,
          begin_time: dates?.[0] ?? null,
          end_time: dates?.[1] ?? null,
        },
      },
      () => this.setQuery(this.state.query),
    );
  };

  /**
   * Executes a search query and updates component state with the results
   * @method
   * @param newQuery The new query
   */
  setQuery = async (newQuery: SearchQuery): Promise<void> => {
    if (this.props.demo) {
      return;
    }

    const results = await this.doQuery(newQuery, 0, this.state.linksPerPage);
    await this.updateFilterOptions();

    const totalPages = Math.ceil(results.count / this.state.linksPerPage);
    this.setState({
      linkInfo: results.results,
      query: newQuery,
      currentPage: 1,
      totalPages,
      currentOffset: this.state.linksPerPage,
      totalLinks: results.count,
    });
  };

  /**
   * Updates the current page of search results.
   * @method
   * @throws Error if the current query is `null`
   * @param newPage The new page
   */
  setPage = async (newPage: number): Promise<void> => {
    if (this.props.demo) {
      this.setState({ currentPage: newPage });
      return;
    }

    if (this.state.query === null) {
      throw new Error('attempted to set page with this.state.query === null');
    }

    const skip = (newPage - 1) * this.state.linksPerPage;
    const results = await this.doQuery(
      this.state.query,
      skip,
      this.state.linksPerPage,
    );

    const totalPages = Math.ceil(results.count / this.state.linksPerPage);
    this.setState({
      linkInfo: results.results,
      currentPage: newPage,
      totalPages,
      currentOffset: newPage * this.state.linksPerPage,
      totalLinks: results.count,
    });
  };

  /**
   * Re-execute the currently active query.
   * @method
   */
  refreshResults = async (): Promise<void> => {
    await this.setPage(this.state.currentPage);
  };

  /**
   * Sends a search request to the server. Does not update component state.
   * Use [[setQuery]] or [[setPage]] if you want to update the current state
   * of the search results.
   * @method
   * @param query The query to execute
   * @param skip  The number of results to skip
   * @param limit The number of results to return
   * @returns The search results
   */
  doQuery = async (
    query: SearchQuery,
    skip: number,
    limit: number,
  ): Promise<{ count: number; results: Link[] }> => {
    const req: SearchQuery = {
      query: query.queryString,
      set: query.set,
      show_expired_links: query.show_expired_links,
      show_deleted_links: query.show_deleted_links,
      sort: query.sort,
      pagination: { skip, limit },
      show_type: query.showType,
    };

    if (query.begin_time !== null) {
      req.begin_time = query.begin_time.format();
    }

    if (query.end_time !== null) {
      req.end_time = query.end_time.format();
    }

    if (query.owner !== null || query.owner === '') {
      req.owner = query.owner;
    }

    const result = await searchLinks(req);

    return {
      count: result.count,
      results: result.results.map(
        (output: any) =>
          ({
            ...output,
            created_time: new Date(output.created_time),
            expiration_time: !output.expiration_time
              ? null
              : new Date(output.expiration_time),
            deletion_info: !output.deletion_info
              ? null
              : {
                  deleted_by: output.deletion_info.deleted_by,
                  deleted_time: new Date(output.deletion_info.deleted_time),
                },
          } as Link),
      ),
    };
  };

  updateOrg = async (value: string): Promise<void> => {
    this.setState({ orgLoading: true });
    setTimeout(() => {
      if (value.startsWith('org_')) {
        const orgId = value.slice(4);
        this.showByOrg({ set: 'org', org: orgId });
      } else {
        this.showByOrg({ set: value as 'user' | 'shared' | 'all' });
      }
      this.setState({ orgLoading: false });
    }, 300);
  };

  handleColumnVisibilityChange = (selectedColumns: string[]) => {
    this.setState({ visibleColumns: new Set(selectedColumns) });
  };

  render(): React.ReactNode {
    return (
      <>
        <Row>
          <Typography.Title>URL Shortener</Typography.Title>
        </Row>
        <Row gutter={[16, 16]} justify="space-between">
          <Col span={12}>
            <Space>
              <CustomizeButton
                showType={this.state.query.showType}
                visibleColumns={this.state.visibleColumns}
                setVisibleColumns={this.handleColumnVisibilityChange}
              />
              <Button
                icon={<FilterIcon />}
                onClick={() => {
                  if (this.props.demo) {
                    return;
                  }
                  this.setState({ filterModalVisible: true });
                }}
              >
                Filter
              </Button>
              <Input.Search
                style={{ width: 500 }}
                placeholder="Find a shortend link by its alias"
                value={this.state.query.queryString}
                onChange={this.updateQueryString}
                onSearch={this.onSearch}
              />
            </Space>
          </Col>
          <Col style={{ textAlign: 'right' }}>
            <Space>
              <Button
                type="primary"
                icon={<PlusCircleIcon />}
                onClick={() => {
                  if (this.props.demo) {
                    return;
                  }

                  this.setState({ isCreateModalOpen: true });
                }}
              >
                Shrink
              </Button>
            </Space>
          </Col>
          <Col span={24}>
            <Table
              tableLayout="fixed"
              loading={this.state.linkInfo === null}
              scroll={{ x: 'calc(700px + 50%)' }}
              expandable={{
                expandedRowRender: (record) => (
                  <Typography.Paragraph className="!tw-m-0">
                    {record.description}
                  </Typography.Paragraph>
                ),
              }}
              columns={[
                {
                  title: 'Alias',
                  dataIndex: 'alias',
                  key: 'alias',
                  width: '350px',
                  render: (_, record) => (
                    <Row gutter={[0, 8]}>
                      <Col span={24}>
                        <Tooltip title="Copy to clipboard">
                          <Button
                            type="text"
                            icon={<CopyIcon />}
                            onClick={() => {
                              const redirectUrl = getRedirectFromAlias(
                                record.alias,
                                record.isTrackingPixel,
                              );
                              navigator.clipboard.writeText(redirectUrl);
                            }}
                          >
                            <Typography>
                              {getLinkFromAlias(
                                record.alias,
                                record.isTrackingPixel,
                              )}
                            </Typography>
                          </Button>
                        </Tooltip>
                      </Col>
<<<<<<< HEAD
=======
                      {record.aliases.map((aliasObj) => {
                        const isDev = process.env.NODE_ENV === 'development';
                        const protocol = isDev ? 'http' : 'https';
                        const routePrefix = record.isTrackingPixel
                          ? 'api/v1/t/'
                          : '';

                        const shortUrlWithoutProtocol = `${
                          document.location.host
                        }/${routePrefix}${aliasObj.alias.toString()}`;
                        const shortUrl = `${protocol}://${record.domain || ''}${
                          record.domain ? '.' : ''
                        }${
                          document.location.host
                        }/${routePrefix}${aliasObj.alias.toString()}`;

                        return (
                          <Button
                            icon={<CopyOutlined />}
                            type="text"
                            onClick={() =>
                              navigator.clipboard.writeText(shortUrl)
                            }
                          >
                            <Space>
                              <Typography key={aliasObj.alias}>
                                {shortUrlWithoutProtocol}
                              </Typography>
                            </Space>
                          </Button>
                        );
                      })}
>>>>>>> 1ea399fb
                    </Row>
                  ),
                },
                Table.EXPAND_COLUMN,
                ...(this.state.visibleColumns.has('longUrl') &&
                this.state.query.showType !== 'tracking_pixels'
                  ? [
                      {
                        title: 'Original URL',
                        dataIndex: 'longUrl',
                        key: 'longUrl',
                        width: '300px',
                        render: (_, record) => (
                          <Space>
                            <Tooltip title="Copy Original URL">
                              <Button
                                type="text"
                                icon={<CopyOutlined />}
                                onClick={() =>
                                  navigator.clipboard.writeText(record.longUrl)
                                }
                                className="tw-max-w-96"
                              >
                                <Typography.Text ellipsis>
                                  {record.longUrl}
                                </Typography.Text>
                              </Button>
                            </Tooltip>
                          </Space>
                        ),
                      },
                    ]
                  : []),
                ...(this.state.visibleColumns.has('owner') &&
                this.props.mockData === undefined
                  ? [
                      {
                        title: 'Owner',
                        dataIndex: 'owner',
                        key: 'owner',
                        width: '150px',
                      },
                    ]
                  : []),
                ...(this.state.visibleColumns.has('dateCreated') &&
                this.props.mockData === undefined
                  ? [
                      {
                        title: 'Date Created',
                        dataIndex: 'dateCreated',
                        key: 'dateCreated',
                        width: '150px',
                      },
                    ]
                  : []),
                ...(this.state.visibleColumns.has('dateExpires')
                  ? [
                      {
                        title: 'Date Expires',
                        dataIndex: 'dateExpires',
                        key: 'dateExpires',
                        width: '150px',
                        render: (_, record) =>
                          record.dateExpires
                            ? dayjs(record.dateExpires).format('MMM DD, YYYY')
                            : 'Never',
                      },
                    ]
                  : []),
                ...(this.state.visibleColumns.has('uniqueVisits')
                  ? [
                      {
                        title: 'Unique Visits',
                        dataIndex: 'uniqueVisits',
                        key: 'uniqueVisits',
                        width: '100px',
                      },
                    ]
                  : []),
                ...(this.state.visibleColumns.has('totalVisits')
                  ? [
                      {
                        title: 'Total Visits',
                        dataIndex: 'totalVisits',
                        key: 'totalVisits',
                        width: '100px',
                      },
                    ]
                  : []),
                {
                  title: <Flex justify="flex-end">Actions</Flex>,
                  key: 'actions',
                  width: this.props.mockData === undefined ? '220px' : '100px',
                  render: (_, record) => (
                    <Flex justify="flex-end">
                      <Space>
                        <Tooltip title="View">
                          <Button
                            type="text"
                            icon={<EyeIcon />}
                            href={`/app/links/${record.key}`}
                          />
                        </Tooltip>
                        {record.canEdit && record.deletedInfo === null && (
                          <>
                            <Tooltip title="Edit">
                              <Button
                                type="text"
                                icon={<PencilIcon />}
                                target="_blank"
                                href={`/app/links/${record.key}?mode=edit`}
                              />
                            </Tooltip>
                            <Tooltip title="Collaborate">
                              <Button
                                type="text"
                                icon={<UsersIcon />}
                                target="_blank"
                                href={`/app/links/${record.key}?mode=collaborate`}
                              />
                            </Tooltip>
                          </>
                        )}
                        <Tooltip title="Download QR code">
                          <Button
                            type="text"
<<<<<<< HEAD
                            icon={<Share2Icon />}
=======
                            icon={<QrcodeOutlined />}
>>>>>>> 1ea399fb
                            target="_blank"
                            href={`/app/links/${record.key}?mode=qrcode`}
                            disabled={record.isTrackingPixel}
                          />
                        </Tooltip>

                        <Tooltip title="Delete">
                          <Popconfirm
                            title="Are you sure you want to delete this link?"
                            onConfirm={async () => {
                              try {
                                await deleteLink(record.key);
                                message.success('Link deleted successfully');
                                await this.refreshResults();
                              } catch (error) {
                                message.error('Failed to delete link');
                              }
                            }}
                            okText="Yes"
                            cancelText="No"
                            okButtonProps={{ danger: true }}
                          >
                            <Button
                              type="text"
                              danger
                              disabled={record.deletedInfo !== null}
                              icon={<TrashIcon />}
                            />
                          </Popconfirm>
                        </Tooltip>
                      </Space>
                    </Flex>
                  ),
                },
              ].filter((col) => !col.hidden)}
              dataSource={
                this.state.linkInfo !== null
                  ? this.state.linkInfo.map((link) => ({
                      key: link.id,
                      description: link.description,
                      alias: link.alias,
                      domain: link.domain,
                      longUrl: link.long_url,
                      owner: link.owner,
                      dateCreated: dayjs(link.created_time).format(
                        'MMM DD, YYYY',
                      ),
                      uniqueVisits: link.unique_visits,
                      totalVisits: link.visits,
                      dateExpires: link.expiration_time,
                      canEdit: link.may_edit,
                      isTrackingPixel: link.is_tracking_pixel_link,
                      isExpired: link.is_expired,
                      deletedInfo: link.deletion_info,
                    }))
                  : []
              }
              pagination={{
                total: this.state.totalLinks,
                current: this.state.currentPage,
                onChange: (page) => this.setPage(page),
              }}
            />
          </Col>
        </Row>

        <CreateLinkDrawer
          title="Create Link"
          visible={this.state.isCreateModalOpen}
          onCancel={() => this.setState({ isCreateModalOpen: false })}
          onFinish={async () => {
            await this.refreshResults();
            this.setState({ isCreateModalOpen: false });
          }}
          userPrivileges={this.props.userPrivileges}
          userOrgs={this.state.userOrgs ? this.state.userOrgs : []}
        />

        <Drawer
          title="Filter Links"
          width={720}
          open={this.state.filterModalVisible}
          onClose={() => this.setState({ filterModalVisible: false })}
          placement="left"
        >
          <Form
            layout="vertical"
            initialValues={{
              orgSelect: this.state.query.set.set,
              owner: this.state.query.owner,
              sortKey: this.state.query.sort.key,
              show_expired: this.state.showExpired ? 'show' : 'hide',
              show_deleted: this.state.showDeleted ? 'show' : 'hide',
              links_vs_pixels: this.state.query.showType,
              dateRange: [this.state.beginTime, this.state.endTime],
            }}
          >
            <Row gutter={16}>
              <Col span={12}>
                <Form.Item name="orgSelect" label="Links">
                  <Select onChange={this.updateOrg}>
                    <Select.Option value="user">My Links</Select.Option>
                    <Select.Option value="shared">Shared with Me</Select.Option>
                    {this.props.userPrivileges.has('admin') && (
                      <Select.Option value="all">All Links</Select.Option>
                    )}
                    {this.state.userOrgs?.length && (
                      <Select.OptGroup label="My Organizations">
                        {this.state.userOrgs.map((info) => (
                          <Select.Option key={info.id} value={`org_${info.id}`}>
                            <em>{info.name}</em>
                          </Select.Option>
                        ))}
                      </Select.OptGroup>
                    )}
                  </Select>
                </Form.Item>
              </Col>
              <Col span={12}>
                <Form.Item
                  name="owner"
                  label="Owner"
                  rules={[{ validator: serverValidateNetId }]}
                >
                  <Input
                    onChange={(e: React.ChangeEvent<HTMLInputElement>) => {
                      this.setState({
                        query: { ...this.state.query, owner: e.target.value },
                      });
                    }}
                  />
                </Form.Item>
              </Col>
              <Col span={12}>
                <Form.Item name="sortKey" label="Sort by">
                  <Select
                    value={this.state.sortKey}
                    onChange={this.sortLinksByKey}
                    style={{ width: '100%' }}
                  >
                    <Select.Option value="relevance">Relevance</Select.Option>
                    <Select.Option value="created_time">
                      Time created
                    </Select.Option>
                    <Select.Option value="title">Title</Select.Option>
                    <Select.Option value="visits">
                      Number of visits
                    </Select.Option>
                  </Select>
                </Form.Item>
              </Col>
              <Col span={12}>
                <Form.Item name="dateRange" label="Creation Date">
                  <DatePicker.RangePicker
                    format="YYYY-MM-DD"
                    onChange={this.showLinksInRange}
                    style={{ width: '100%' }}
                    value={[
                      dayjs(this.state.beginTime),
                      dayjs(this.state.endTime),
                    ]}
                    allowEmpty={[false, true]} // Allow the second date to be empty
                  />
                </Form.Item>
              </Col>
              <Col span={12}>
                <Form.Item name="show_expired" label="Expired Links">
                  <Radio.Group
                    optionType="button"
                    buttonStyle="solid"
                    options={[
                      { label: 'Show', value: 'show' },
                      { label: 'Hide', value: 'hide' },
                    ]}
                    defaultValue="hide"
                    onChange={(e) =>
                      this.showExpiredLinks(e.target.value === 'show')
                    }
                  />
                </Form.Item>
              </Col>
              {this.props.userPrivileges.has('admin') && (
                <Col span={12}>
                  <Form.Item name="show_deleted" label="Deleted Links">
                    <Radio.Group
                      optionType="button"
                      buttonStyle="solid"
                      options={[
                        { label: 'Show', value: 'show' },
                        { label: 'Hide', value: 'hide' },
                      ]}
                      defaultValue="hide"
                      onChange={(e) =>
                        this.showDeletedLinks(e.target.value === 'show')
                      }
                    />
                  </Form.Item>
                </Col>
              )}
              <Col span={12}>
                <Form.Item name="links_vs_pixels" label="Link Type">
                  <Radio.Group
                    optionType="button"
                    buttonStyle="solid"
                    options={[
                      { label: 'Links', value: 'links' },
                      { label: 'Tracking Pixels', value: 'tracking_pixels' },
                    ]}
                    defaultValue={this.state.query.showType}
                    onChange={this.sortByType}
                  />
                </Form.Item>
              </Col>
            </Row>
          </Form>
        </Drawer>
      </>
    );
  }
}<|MERGE_RESOLUTION|>--- conflicted
+++ resolved
@@ -21,21 +21,6 @@
   message,
   theme,
 } from 'antd/lib';
-<<<<<<< HEAD
-=======
-import {
-  CopyOutlined,
-  PlusCircleFilled,
-  FilterOutlined,
-  EyeOutlined,
-  DeleteOutlined,
-  TeamOutlined,
-  EditOutlined,
-  SlidersOutlined,
-  QrcodeOutlined,
-} from '@ant-design/icons';
-
->>>>>>> 1ea399fb
 import dayjs, { Dayjs } from 'dayjs';
 import {
   CopyIcon,
@@ -43,7 +28,7 @@
   FilterIcon,
   PencilIcon,
   PlusCircleIcon,
-  Share2Icon,
+  QrCodeIcon,
   SlidersHorizontalIcon,
   TrashIcon,
   UsersIcon,
@@ -659,41 +644,6 @@
                           </Button>
                         </Tooltip>
                       </Col>
-<<<<<<< HEAD
-=======
-                      {record.aliases.map((aliasObj) => {
-                        const isDev = process.env.NODE_ENV === 'development';
-                        const protocol = isDev ? 'http' : 'https';
-                        const routePrefix = record.isTrackingPixel
-                          ? 'api/v1/t/'
-                          : '';
-
-                        const shortUrlWithoutProtocol = `${
-                          document.location.host
-                        }/${routePrefix}${aliasObj.alias.toString()}`;
-                        const shortUrl = `${protocol}://${record.domain || ''}${
-                          record.domain ? '.' : ''
-                        }${
-                          document.location.host
-                        }/${routePrefix}${aliasObj.alias.toString()}`;
-
-                        return (
-                          <Button
-                            icon={<CopyOutlined />}
-                            type="text"
-                            onClick={() =>
-                              navigator.clipboard.writeText(shortUrl)
-                            }
-                          >
-                            <Space>
-                              <Typography key={aliasObj.alias}>
-                                {shortUrlWithoutProtocol}
-                              </Typography>
-                            </Space>
-                          </Button>
-                        );
-                      })}
->>>>>>> 1ea399fb
                     </Row>
                   ),
                 },
@@ -820,11 +770,7 @@
                         <Tooltip title="Download QR code">
                           <Button
                             type="text"
-<<<<<<< HEAD
-                            icon={<Share2Icon />}
-=======
-                            icon={<QrcodeOutlined />}
->>>>>>> 1ea399fb
+                            icon={<QrCodeIcon />}
                             target="_blank"
                             href={`/app/links/${record.key}?mode=qrcode`}
                             disabled={record.isTrackingPixel}
