/**
 * Implements the [[Dashboard]] component
 * @packageDocumentation
 */

import React from 'react';

import { Row, Col, Pagination, Spin, Dropdown, Button } from 'antd';
import { PlusCircleFilled } from '@ant-design/icons';

import moment from 'moment';
import { getOrgInfo, listOrgs, OrgInfo } from '../api/Org';
import { SearchBox } from '../components/SearchBox';
import { LinkRow } from '../components/LinkRow';
import { LinkInfo } from '../components/LinkInfo';
import { QrCodeModal } from '../components/QrCode';
import { EditLinkModal, EditLinkFormValues } from '../components/EditLinkModal';
import { ShareLinkModal } from '../components/ShareLinkModal';
import { CreateLinkForm } from '../components/CreateLinkForm';
import { OrgsSelect } from '../components/OrgsSelect';
import { FilterDropdown } from '../components/FilterDropdown';

import './Dashboard.less';

/**
 * The final values of the share link form
 * @type
 */
export type Entity = {
  /**
   * The id of the entity the link is shared with
   * @property
   */
  _id: string;
  /**
   * The name of the entity. For an organization, it would be the organization name. For a netid, it would be the netid.
   */
  name: string;
  /**
   * The type of entity the link is shared with (netid/org)
   * @property
   */
  type: string;
  /**
   * The permission of the entity the link is shared with (viewer/editor)
   * @property
   */
  permission: string;
};

/**
 * The type of the `set` parameter in the search query.
 * @type
 */
export type SearchSet =
  | { set: 'user' | 'shared' | 'all' }
  | { set: 'org'; org: string };

/**
 * The type of a search query
 * @interface
 */
export interface SearchQuery {
  /**
   * An array that holds query strings
   * @property
   */
  queryString: string;

  /**
   * The set of links to search (c.f. [[SearchSet]])
   * @property
   */
  set: SearchSet;

  /**
   * Whether to show expired links
   * @property
   */
  show_expired_links: boolean;

  /** Whether to show deleted links
   * @property
   */
  show_deleted_links: boolean;

  /**
   * The sort order and key
   * @property
   */
  sort: { key: string; order: string };

  /**
   * The beginning of the time range to search
   * @property
   */
  begin_time: moment.Moment | null;

  /**
   * The end of the time range to search
   * @property
   */
  end_time: moment.Moment | null;
}

/**
 * Props for the [[Dashboard]] component.
 * @interface
 */
export interface Props {
  userPrivileges: Set<string>;
  netid: string;
}

/**
 * State of the [[Dashboard]] component.
 * @interface
 */
export interface State {
  /**
   * The organizations of which the user is a member. This is used in the
   * advanced search settings menu.
   * @property
   */
  userOrgs: OrgInfo[] | null;

  /**
   * An array of [[LinkInfo]] objects for the current search results.
   * @property
   */
  linkInfo: LinkInfo[] | null;

  /**
   * The number of links to display per page. Currently this is constant,
   * but that may change in the future.
   * @property
   */
  linksPerPage: number;

  /**
   * The current search query.
   * @property
   */
  query: SearchQuery;

  /**
   * The current page in the search results. Starts from `1`.
   * @property
   */
  currentPage: number;

  /**
   * The total number of pages of results for the current query.
   * @property
   */
  totalPages: number;

  /**
   * The current offset in the search result, in terms of number of links.
   * @property
   */
  currentOffset: number;

  /**
   * The total number of links returned by the current query.
   * @property
   */
  totalLinks: number;

  /**
   * The current state of the edit modal.
   * @property
   */
  editModalState: { visible: boolean; linkInfo: LinkInfo | null };

  /**
   * The current state of the share link modal. Contains the netids and orgs.
   * @property
   */
  shareLinkModalState: {
    visible: boolean;
    entities: Array<Entity>;
    linkInfo: LinkInfo | null;
    isLoading: boolean;
  };

  /**
   * The current state of the QR code modal.
   * @property
   */
  qrModalState: { visible: boolean; linkInfo: LinkInfo | null };

  /**
   * Whether the create link dropdown is visible.
   * @property
   */
  createLinkDropdownVisible: boolean;
}

/**
 * The [[Dashboard]] component implements most of Shrunk's core functionality.
 * It allows the user to
 *   * Search for links
 *   * Create, edit, and delete links
 *   * Navigate to the stats page for link
 *   * Create QR codes
 * @class
 */
export class Dashboard extends React.Component<Props, State> {
  constructor(props: Props) {
    super(props);
    this.state = {
      userOrgs: null,
      linkInfo: null,
      linksPerPage: 10,
      query: {
        queryString: '',
        set: { set: this.props.userPrivileges.has('admin') ? 'all' : 'user' },
        show_expired_links: false,
        show_deleted_links: false,
        sort: { key: 'created_time', order: 'descending' },
        begin_time: null,
        end_time: null,
      },
      totalPages: 0,
      totalLinks: 0,
      currentPage: 1,
      currentOffset: 0,
      editModalState: {
        visible: false,
        linkInfo: null,
      },
      shareLinkModalState: {
        visible: false,
        entities: [],
        linkInfo: null,
        isLoading: false,
      },
      qrModalState: {
        visible: false,
        linkInfo: null,
      },
      createLinkDropdownVisible: false,
    };
  }

  async componentDidMount(): Promise<void> {
    await Promise.all([this.fetchUserOrgs(), this.refreshResults()]);
  }

  /**
   * Fetch the organizations of which the user is a member.
   * @method
   */
  fetchUserOrgs = async (): Promise<void> => {
    const userOrgs = await listOrgs('user');
    this.setState({ userOrgs });
  };

  /**
   * Updates the query string state and executes a search query
   * @method
   * @param newQueryString The new query string
   */
  updateQueryString = (newQueryString: string) => {
    this.setState(
      { query: { ...this.state.query, queryString: newQueryString } },
      () => this.setQuery(this.state.query),
    );
  };

  /**
   * Updates the query string in the state and executes a search query
   * @method
   * @param orgs The organization of which links will be shown
   */
  showByOrg = (orgs: SearchSet) => {
    this.setState({ query: { ...this.state.query, set: orgs } }, () =>
      this.setQuery(this.state.query),
    );
  };

  /**
   * Updates expired links being shown/not shown in the state and executes a search query
   * @method
   * @param show_expired_links Whether expired links are shown or not
   */
  showExpiredLinks = (show_expired_links: boolean) => {
    this.setState(
      {
        query: { ...this.state.query, show_expired_links },
      },
      () => this.setQuery(this.state.query),
    );
  };

  /**
   * Updates deleted links being shown/not shown in the state and executes a search query
   * @method
   * @param show_deleted_links Whether deleted links are shown or not
   */
  showDeletedLinks = (show_deleted_links: boolean) => {
    this.setState(
      {
        query: { ...this.state.query, show_deleted_links },
      },
      () => this.setQuery(this.state.query),
    );
  };

  /**
   * Updates the sort category in the state and executes a search query
   * @method
   * @param key Category that links can be sorted by
   */
  sortLinksByKey = (key: string) => {
    this.setState(
      {
        query: { ...this.state.query, sort: { ...this.state.query.sort, key } },
      },
      () => this.setQuery(this.state.query),
    );
  };

  /**
   * Updates the sort order in the state and executes a search query
   * @method
   * @param order Ascending or descending order
   */
  sortLinksByOrder = (order: string) => {
    this.setState(
      {
        query: {
          ...this.state.query,
          sort: { ...this.state.query.sort, order },
        },
      },
      () => this.setQuery(this.state.query),
    );
  };

  /**
   * Updates the beginning time in the state and executes a search query
   * @method
   * @param begin_time View links created after this date
   */
  showLinksAfter = (begin_time: moment.Moment) => {
    this.setState({ query: { ...this.state.query, begin_time } }, () =>
      this.setQuery(this.state.query),
    );
  };

  /**
   * Updates the end time in the state and executes a search query
   * @method
   * @param end_time View links created before this date
   */
  showLinksBefore = (end_time: moment.Moment) => {
    this.setState({ query: { ...this.state.query, end_time } }, () =>
      this.setQuery(this.state.query),
    );
  };

  /**
   * Executes a search query and updates component state with the results
   * @method
   * @param newQuery The new query
   */
  setQuery = async (newQuery: SearchQuery): Promise<void> => {
    const results = await this.doQuery(newQuery, 0, this.state.linksPerPage);

    const totalPages = Math.ceil(results.count / this.state.linksPerPage);
    this.setState({
      linkInfo: results.results,
      query: newQuery,
      currentPage: 1,
      totalPages,
      currentOffset: this.state.linksPerPage,
      totalLinks: results.count,
    });
  };

  /**
   * Updates the current page of search results.
   * @method
   * @throws Error if the current query is `null`
   * @param newPage The new page
   */
  setPage = async (newPage: number): Promise<void> => {
    if (this.state.query === null) {
      throw new Error('attempted to set page with this.state.query === null');
    }

    const skip = (newPage - 1) * this.state.linksPerPage;
    const results = await this.doQuery(
      this.state.query,
      skip,
      this.state.linksPerPage,
    );

    const totalPages = Math.ceil(results.count / this.state.linksPerPage);
    this.setState({
      linkInfo: results.results,
      currentPage: newPage,
      totalPages,
      currentOffset: newPage * this.state.linksPerPage,
      totalLinks: results.count,
    });
  };

  /**
   * Re-execute the currently active query.
   * @method
   */
  refreshResults = async (): Promise<void> => {
    await this.setPage(this.state.currentPage);
  };

  /**
   * Sends a search request to the server. Does not update component state.
   * Use [[setQuery]] or [[setPage]] if you want to update the current state
   * of the search results.
   * @method
   * @param query The query to execute
   * @param skip  The number of results to skip
   * @param limit The number of results to return
   * @returns The search results
   */
  doQuery = async (
    query: SearchQuery,
    skip: number,
    limit: number,
  ): Promise<{ count: number; results: LinkInfo[] }> => {
    const req: Record<string, any> = {
      query: query.queryString,
      set: query.set,
      show_expired_links: query.show_expired_links,
      show_deleted_links: query.show_deleted_links,
      sort: query.sort,
      pagination: { skip, limit },
    };

    if (query.begin_time !== null) {
      req.begin_time = query.begin_time.format();
    }

    if (query.end_time !== null) {
      req.end_time = query.end_time.format();
    }
    const result = await fetch('/api/v1/search', {
      method: 'POST',
      headers: {
        'Content-Type': 'application/json',
      },
      body: JSON.stringify(req),
    }).then((resp) => resp.json());

    return {
      count: result.count,
      results: result.results.map(
        (output: any) =>
          ({
            ...output,
            created_time: new Date(output.created_time),
            expiration_time: !output.expiration_time
              ? null
              : new Date(output.expiration_time),
            deletion_info: !output.deletion_info
              ? null
              : {
                  deleted_by: output.deletion_info.deleted_by,
                  deleted_time: new Date(output.deletion_info.deleted_time),
                },
          } as LinkInfo),
      ),
    };
  };

  /**
   * Displays the edit link modal
   * @method
   * @param linkInfo The [[LinkInfo]] of the link to edit
   */
  showEditModal = (linkInfo: LinkInfo): void => {
    this.setState({
      editModalState: {
        visible: true,
        linkInfo,
      },
    });
  };

  /** Hides the edit link modal
   * @method
   */
  hideEditModal = (): void => {
    this.setState({
      editModalState: {
        ...this.state.editModalState,
        visible: false,
      },
    });

    // We set a timeout for this to prevent the contents of the modal
    // from changing while the modal-close animation is still in progress.
    setTimeout(() => {
      this.setState({
        editModalState: {
          ...this.state.editModalState,
          linkInfo: null,
        },
      });
    }, 500);
  };

  /**
   * Retrieves viewer/editor data for a link and reorganizes it in a displayable manner.
   * @param linkInfo
   */
  getLinkACL = async (linkInfo: LinkInfo): Promise<Entity[]> => {
    this.setState({
      shareLinkModalState: {
        visible: this.state.shareLinkModalState.visible,
        entities: this.state.shareLinkModalState.entities,
        linkInfo: this.state.shareLinkModalState.linkInfo,
        isLoading: true, // set isLoading to true
      },
    });

    const sharingInfo = await fetch(`/api/v1/link/${linkInfo.id}`, {
      method: 'GET',
      headers: {
        'Content-Type': 'application/json',
      },
    }).then((resp) => resp.json());

    const entities: Array<Entity> = [];
    for (let i = 0; i < sharingInfo.editors.length; i++) {
      if (sharingInfo.editors[i].type === 'netid') {
        entities.push({
          _id: sharingInfo.editors[i]._id,
          name: sharingInfo.editors[i]._id,
          type: 'netid',
          permission: 'editor',
        });
      } else if (sharingInfo.editors[i].type === 'org') {
        entities.push({
          _id: sharingInfo.editors[i]._id,
          name: (await getOrgInfo(sharingInfo.editors[i]._id)).name,
          type: 'org',
          permission: 'editor',
        });
      }
    }

    for (let i = 0; i < sharingInfo.viewers.length; i++) {
      if (
        sharingInfo.viewers[i].type === 'netid' &&
        !entities.some((entity) => entity._id === sharingInfo.viewers[i]._id) // don't show a person as a viewer if they're already an editor
      ) {
        entities.push({
          _id: sharingInfo.viewers[i]._id,
          name: sharingInfo.viewers[i]._id,
          type: 'netid',
          permission: 'viewer',
        });
      } else if (
        sharingInfo.viewers[i].type === 'org' &&
        !entities.some((entity) => entity._id === sharingInfo.viewers[i]._id) // don't show an org as a viewer if they're already an editor
      ) {
        entities.push({
          _id: sharingInfo.viewers[i]._id,
          name: (await getOrgInfo(sharingInfo.viewers[i]._id)).name,
          type: 'org',
          permission: 'viewer',
        });
      }
    }

    // sort the list of entities:
    // first sorts by permission (editor > viewer), then by type (org > netid), then alphabetically by id
    entities.sort(
      (entity1, entity2) =>
        entity1.permission.localeCompare(entity2.permission) ||
        entity2.type.localeCompare(entity1.type) ||
        entity1._id.localeCompare(entity2._id),
    );

    this.setState({
      shareLinkModalState: {
        visible: this.state.shareLinkModalState.visible,
        entities: this.state.shareLinkModalState.entities,
        linkInfo: this.state.shareLinkModalState.linkInfo,
        isLoading: false, // set isLoading to false
      },
    });
    return entities;
  };

  /**
   * Displays the share link modal
   * @method
   * @param linkInfo The [[LinkInfo]] of the link to manage sharing
   */
  showShareLinkModal = async (linkInfo: LinkInfo): Promise<void> => {
    this.setState({
      shareLinkModalState: {
        visible: true,
        entities: await this.getLinkACL(linkInfo),
        linkInfo,
        isLoading: false,
      },
    });
  };

  /** Hides the share link modal
   * @method
   */
  hideShareLinkModal = (): void => {
    this.setState({
      shareLinkModalState: {
        ...this.state.shareLinkModalState,
        visible: false,
      },
    });

    // We set a timeout for this to prevent the contents of the modal
    // from changing while the modal-close animation is still in progress.
    setTimeout(() => {
      this.setState({
        shareLinkModalState: {
          ...this.state.shareLinkModalState,
          entities: [],
          linkInfo: null,
        },
      });
    }, 500);
  };

  /**
   * Show the QR code modal
   * @method
   * @param linkInfo The [[LinkInfo]] of the link for which to generate QR codes
   */
  showQrModal = (linkInfo: LinkInfo): void => {
    this.setState({
      qrModalState: {
        visible: true,
        linkInfo,
      },
    });
  };

  /**
   * Hide the QR code modal
   * @method
   */
  hideQrModal = (): void => {
    this.setState({
      qrModalState: {
        ...this.state.qrModalState,
        visible: false,
      },
    });

    // We set a timeout for this to prevent the contents of the modal
    // from changing while the modal-close animation is still in progress.
    setTimeout(() => {
      this.setState({
        qrModalState: {
          ...this.state.qrModalState,
          linkInfo: null,
        },
      });
    }, 500);
  };

  /**
   * Executes API requests to update a link
   * @param values The form values from the edit link form
   * @throws Error if the value of `this.state.editModalState.linkInfo` is `null`
   */
  doEditLink = async (values: EditLinkFormValues): Promise<void> => {
    const oldLinkInfo = this.state.editModalState.linkInfo;
    if (oldLinkInfo === null) {
      throw new Error('oldLinkInfo should not be null');
    }

    // Create the request to edit title, long_url, and expiration_time
    const patchReq: Record<string, any> = {};
    if (values.title !== oldLinkInfo.title) {
      patchReq.title = values.title;
    }
    if (values.long_url !== oldLinkInfo.long_url) {
      patchReq.long_url = values.long_url;
    }
    if (values.owner !== oldLinkInfo.owner) {
      patchReq.owner = values.owner;
    }
    if (values.expiration_time !== oldLinkInfo.expiration_time) {
      patchReq.expiration_time =
        values.expiration_time === null
          ? null
          : values.expiration_time.format();
    }

    const promises = [];

    promises.push(
      fetch(`/api/v1/link/${oldLinkInfo.id}`, {
        method: 'PATCH',
        headers: { 'Content-Type': 'application/json' },
        body: JSON.stringify(patchReq),
      }),
    );

    const oldAliases = new Map(
      oldLinkInfo.aliases.map((alias) => [alias.alias, alias]),
    );
    const newAliases = new Map(
      values.aliases.map((alias) => [alias.alias, alias]),
    );

    // Delete aliases that no longer exist
    for (const alias of oldAliases.keys()) {
      if (!newAliases.has(alias)) {
        promises.push(
          fetch(`/api/v1/link/${oldLinkInfo.id}/alias/${alias}`, {
            method: 'DELETE',
          }),
        );
      }
    }

    // Create/update aliases
    for (const [alias, info] of newAliases.entries()) {
      const isNew = !oldAliases.has(alias);
      const isDescriptionChanged =
        oldAliases.has(alias) &&
        info.description !== oldAliases.get(alias)?.description;
      if (isNew || isDescriptionChanged) {
        promises.push(
          fetch(`/api/v1/link/${oldLinkInfo.id}/alias`, {
            method: 'POST',
            headers: { 'Content-Type': 'application/json' },
            body: JSON.stringify({
              alias,
              description: info.description,
            }),
          }),
        );
      }
    }

    // Await all the requests and refresh search results
    await Promise.all(promises);
    await this.refreshResults();
  };

  /**
   * Executes API request to add people the link is shared with
   * @param values The form values from the edit link form
   * @throws Error if the value of `this.state.shareLinkModalState.linkInfo` is `null`
   */
  doShareLinkWithEntity = async (values: any): Promise<void> => {
    this.setState({
      shareLinkModalState: {
        visible: this.state.shareLinkModalState.visible,
        entities: this.state.shareLinkModalState.entities,
        linkInfo: this.state.shareLinkModalState.linkInfo,
        isLoading: true,
      },
    });

    const oldLinkInfo = this.state.shareLinkModalState.linkInfo;
    if (oldLinkInfo === null) {
      throw new Error('oldLinkInfo should not be null');
    }

    // Create the request to add to ACL
    const patchReq: Record<string, string | Record<string, string>> = {};
    const entry: Record<string, string> = {};

    patchReq.action = 'add';

    // building entry value in request body
    if (values.hasOwnProperty('netid')) {
      entry._id = values.netid;
      entry.type = 'netid';
    } else if (values.hasOwnProperty('organization')) {
      entry._id = values.organization;
      entry.type = 'org';
    } else {
      throw new Error('Invalid entity.');
    }

    patchReq.entry = entry;
    patchReq.acl = values.permission;

    await fetch(`/api/v1/link/${oldLinkInfo.id}/acl`, {
      method: 'PATCH',
      headers: {
        'content-type': 'application/json',
      },
      body: JSON.stringify(patchReq),
    });

    // update the state with the new ACL list, which rerenders the link sharing modal with the updated list
    this.setState({
      shareLinkModalState: {
        visible: this.state.shareLinkModalState.visible,
        entities: await this.getLinkACL(oldLinkInfo),
        linkInfo: oldLinkInfo,
        isLoading: false,
      },
    });
  };

  /**
   * Executes API request to add people the link is shared with
   * @param _id The _id of the entity being removed
   * @param type Whether the entity is a netid or an org
   * @throws Error if the value of `this.state.shareLinkModalState.linkInfo` is `null`
   */
  doUnshareLinkWithEntity = async (
    _id: string,
    type: string,
    permission: string,
  ): Promise<void> => {
    const oldLinkInfo = this.state.shareLinkModalState.linkInfo;
    if (oldLinkInfo === null) {
      throw new Error('oldLinkInfo should not be null');
    }

    // Create the request to add to ACL
    const patchReq: Record<string, string | Record<string, string>> = {};
    const entry: Record<string, string> = {};

    patchReq.action = 'remove';

    // building entry value in request body
    entry._id = _id;
    entry.type = type;

    patchReq.entry = entry;
    patchReq.acl = permission.concat('s');

    await fetch(`/api/v1/link/${oldLinkInfo.id}/acl`, {
      method: 'PATCH',
      headers: {
        'content-type': 'application/json',
      },
      body: JSON.stringify(patchReq),
    });

    // removing an editor actually downgrades them to a viewer. So, we send another request to downgrade editors twice, once to make them viewer, and once to completely remove them
    if (permission === 'editor') {
      patchReq.acl = 'viewers';
      await fetch(`/api/v1/link/${oldLinkInfo.id}/acl`, {
        method: 'PATCH',
        headers: {
          'content-type': 'application/json',
        },
        body: JSON.stringify(patchReq),
      });
    }

    // update the state with the new ACL list, which rerenders the link sharing modal with the updated list
    this.setState({
      shareLinkModalState: {
        visible: this.state.shareLinkModalState.visible,
        entities: await this.getLinkACL(oldLinkInfo),
        linkInfo: oldLinkInfo,
        isLoading: this.state.shareLinkModalState.isLoading,
      },
    });
  };

  render(): React.ReactNode {
    return (
      <>
<<<<<<< HEAD
        <Row style={{marginBottom:'20px'}}>
=======
        <Row className="dashboard-title">
>>>>>>> 5de4023a031ecaa7418d3448e21889b5d6ec4cc3
          <Col>
            <span style={{fontSize:'30pt', color: 'black'}}>URL Dashboard</span>
          </Col>
        </Row>
        <Row style={{backgroundColor: '#CBBEC0', padding: '7px', marginBottom:'20px', borderRadius: '9px'}} gutter={[8, 24]}>
          <Col xs={{ span: 24 }} sm={{ span: 9 }}>
            {this.state.userOrgs === null ? (
              <></>
            ) : (
              <SearchBox updateQueryString={this.updateQueryString} />
            )}
          </Col>
          <Col>
            {this.state.userOrgs === null ? (
              <></>
            ) : (
              <OrgsSelect
                userPrivileges={this.props.userPrivileges}
                userOrgs={this.state.userOrgs}
                showByOrg={this.showByOrg}
              />
            )}
          </Col>
          <Col>
            {this.state.userOrgs === null ? (
              <></>
            ) : (
              <FilterDropdown
                userPrivileges={this.props.userPrivileges}
                showDeletedLinks={this.showDeletedLinks}
                showExpiredLinks={this.showExpiredLinks}
                sortLinksByKey={this.sortLinksByKey}
                sortLinksByOrder={this.sortLinksByOrder}
                showLinksAfter={this.showLinksAfter}
                showLinksBefore={this.showLinksBefore}
              />
            )}
          </Col>
          <Col className="shrink-link">
            <Dropdown
              overlay={
                <CreateLinkForm
                  userPrivileges={this.props.userPrivileges}
                  onFinish={async () => {
                    this.setState({ createLinkDropdownVisible: false });
                    await this.refreshResults();
                  }}
                />
              }
              visible={this.state.createLinkDropdownVisible}
              onVisibleChange={(flag) =>
                this.setState({ createLinkDropdownVisible: flag })
              }
              placement="bottomRight"
              trigger={['click']}
            >
              <Button type="primary">
                <PlusCircleFilled /> Shrink a Link
              </Button>
            </Dropdown>
          </Col>
        </Row>

        {this.state.linkInfo === null ? (
          <Spin size="large" />
        ) : (
          <div className="dashboard-links">
            {this.state.linkInfo.map((linkInfo) => (
              <LinkRow
                key={linkInfo.id}
                linkInfo={linkInfo}
                showEditModal={this.showEditModal}
                showShareLinkModal={this.showShareLinkModal}
                showQrModal={this.showQrModal}
                refreshResults={this.refreshResults}
                netid={this.props.netid}
              />
            ))}

            <Pagination
              className="pagination"
              defaultCurrent={1}
              current={this.state.currentPage}
              showSizeChanger={false}
              total={this.state.totalLinks}
              onChange={this.setPage}
            />

            <Pagination
              className="pagination-simple"
              defaultCurrent={1}
              current={this.state.currentPage}
              showSizeChanger={false}
              total={this.state.totalLinks}
              onChange={this.setPage}
              simple
            />
          </div>
        )}

        {this.state.editModalState.linkInfo === null ? (
          <></>
        ) : (
          <EditLinkModal
            visible={this.state.editModalState.visible}
            userPrivileges={this.props.userPrivileges}
            netid={this.props.netid}
            linkInfo={this.state.editModalState.linkInfo}
            onOk={async (values) => {
              await this.doEditLink(values);
              this.hideEditModal();
            }}
            onCancel={this.hideEditModal}
          />
        )}

        {!this.state.shareLinkModalState.linkInfo === null ? (
          <></>
        ) : (
          <ShareLinkModal
            visible={this.state.shareLinkModalState.visible}
            userPrivileges={this.props.userPrivileges}
            people={this.state.shareLinkModalState.entities}
            isLoading={this.state.shareLinkModalState.isLoading}
            linkInfo={this.state.shareLinkModalState.linkInfo}
            onAddEntity={async (values: any) =>
              this.doShareLinkWithEntity(values)
            }
            onRemoveEntity={async (
              _id: string,
              type: string,
              permission: string,
            ) => this.doUnshareLinkWithEntity(_id, type, permission)}
            onOk={this.hideShareLinkModal}
            onCancel={this.hideShareLinkModal}
          />
        )}

        {this.state.qrModalState.linkInfo === null ? (
          <></>
        ) : (
          <QrCodeModal
            visible={this.state.qrModalState.visible}
            width={256}
            linkInfo={this.state.qrModalState.linkInfo}
            onCancel={this.hideQrModal}
          />
        )}
      </>
    );
  }
}<|MERGE_RESOLUTION|>--- conflicted
+++ resolved
@@ -879,11 +879,7 @@
   render(): React.ReactNode {
     return (
       <>
-<<<<<<< HEAD
-        <Row style={{marginBottom:'20px'}}>
-=======
         <Row className="dashboard-title">
->>>>>>> 5de4023a031ecaa7418d3448e21889b5d6ec4cc3
           <Col>
             <span style={{fontSize:'30pt', color: 'black'}}>URL Dashboard</span>
           </Col>
