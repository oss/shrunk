--- conflicted
+++ resolved
@@ -67,19 +67,6 @@
             </p>
           </Panel>
 
-<<<<<<< HEAD
-          <Panel header="How can I use the organizations feature?" key="7">
-            <p style={{ paddingLeft: 24 }}>
-              Only faculty and staff members are able to create a new organization.
-              To do so, navigate to the <Link to="/orgs">Organizations </Link>
-              page and click the &ldquo;Create an Organization&rdquo; button. You
-              will automatically be made an administrator of the newly created
-              organization. Once the organization has been created, you may navigate
-              to its management page and use the &ldquo;Add a Member&rdquo; button
-              to add members to the organization. Only admins of the organization can 
-              delete an organization which removes member access to the shared links. 
-            </p>
-=======
     <Row>
       <Col>
         <h1>Who has access to Go?</h1>
@@ -91,7 +78,6 @@
         </p>
       </Col>
     </Row>
->>>>>>> b1570aca
 
             <p style={{ paddingLeft: 24 }}>To view the links created by members of an organization,
             click the &ldquo;Filter Links&rdquo; dropdown next to the search bar, and
@@ -112,16 +98,6 @@
             you want them to be a viewer or editor of the link. </p>
           </Panel>
 
-<<<<<<< HEAD
-          <Panel header="What access does somone have when I make them a viewer or editor?" key="10">
-            <Table size="small" pagination={{ pageSize: 25 , hideOnSinglePage: true}} dataSource={Data.data} columns={Data.cols}/>
-          </Panel>
-        </Collapse>
-      </div>
-    );
-  }
-}
-=======
     <Row>
       <Col>
         <h1>Why would I create multiple aliases for one link?</h1>
@@ -192,5 +168,4 @@
       </Col>
     </Row>
   </div >
-);
->>>>>>> b1570aca
+);