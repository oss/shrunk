--- conflicted
+++ resolved
@@ -1,16 +1,9 @@
-<<<<<<< HEAD
 import { Button, Card, Col, Flex, Row, Select, Space } from 'antd/lib';
 import { LogInIcon } from 'lucide-react';
 import React, { useState } from 'react';
 import { FeatureFlags, useFeatureFlags } from '../contexts/FeatureFlags';
 import BlurFade from '../components/magicui/blur-fade';
 import Dashboard from './Dashboard';
-=======
-import { LoginOutlined } from '@ant-design/icons';
-import { Button, Col, Row, Flex, Card, Select, Space } from 'antd/lib';
-import React, { useEffect, useState } from 'react';
-import BlurFade from '../ext/components/ui/blur-fade';
->>>>>>> 1ea399fb
 
 interface LoginType {
   loginMessage: string;
@@ -94,142 +87,6 @@
         </Col>
         <Col span={24}>
           <BlurFade delay={0.25 * 2} inView>
-<<<<<<< HEAD
-            <Card className="tw-pointer-events-none tw-relative tw-select-none">
-              <Dashboard
-                demo
-                mockData={[
-                  {
-                    title: 'Sojourner Truth Apartments in New Brunswick',
-                    long_url:
-                      'https://ruoncampus.rutgers.edu/living-on-campus/college-ave/sojourner-truth-apartments',
-                    created_time: new Date('2004-07-22T03:24:00'),
-                    visits: 21425152,
-                    unique_visits: 346983,
-                    owner: 'FAKE_NETID1',
-                    aliases: [
-                      {
-                        alias: 'soujourner',
-                        description: '',
-                        deleted: false,
-                      },
-                    ],
-                    id: '',
-                    domain: '',
-                    is_expired: false,
-                    expiration_time: null,
-                    deletion_info: null,
-                    may_edit: false,
-                    is_tracking_pixel_link: false,
-                    editors: [],
-                    viewers: [],
-                  },
-                  {
-                    title: 'Careers at Rutgers Newark',
-                    long_url:
-                      'https://studentaffairs.newark.rutgers.edu/career-resources-exploration',
-                    created_time: new Date('2014-02-27T03:24:00'),
-                    visits: 5453452,
-                    unique_visits: 23152,
-                    owner: 'FAKE_NETID3',
-                    aliases: [
-                      {
-                        alias: 'newark-careers',
-                        description: '',
-                        deleted: false,
-                      },
-                    ],
-                    id: '',
-                    domain: '',
-                    is_expired: false,
-                    expiration_time: null,
-                    deletion_info: null,
-                    may_edit: false,
-                    is_tracking_pixel_link: false,
-                    editors: [],
-                    viewers: [],
-                  },
-                  {
-                    title: 'Rutgers Camden & Camden County College Partnership',
-                    long_url:
-                      'https://www.camdencc.edu/admissions-financial-aid/transfer-services/rutgers-camden-county-college/',
-                    created_time: new Date('2024-12-17T03:24:00'),
-                    visits: 125343142,
-                    unique_visits: 5634,
-                    owner: 'FAKE_NETID2',
-                    aliases: [
-                      {
-                        alias: 'camden',
-                        description: '',
-                        deleted: false,
-                      },
-                    ],
-                    id: '',
-                    domain: '',
-                    is_expired: false,
-                    expiration_time: null,
-                    deletion_info: null,
-                    may_edit: false,
-                    is_tracking_pixel_link: false,
-                    editors: [],
-                    viewers: [],
-                  },
-                  {
-                    title:
-                      'Rutgers University Open System Solutions creating Open Source Software',
-                    long_url:
-                      'https://www.rutgers.edu/news/rutgers-start-ups-student-developers-gain-skills-building-real-world-apps',
-                    created_time: new Date('2012-02-16T03:24:00'),
-                    visits: 3451242,
-                    unique_visits: 4123,
-                    owner: 'FAKE_NETID1',
-                    aliases: [
-                      {
-                        alias: 'open-source',
-                        description: '',
-                        deleted: false,
-                      },
-                    ],
-                    id: '',
-                    domain: '',
-                    is_expired: false,
-                    expiration_time: null,
-                    deletion_info: null,
-                    may_edit: false,
-                    is_tracking_pixel_link: false,
-                    editors: [],
-                    viewers: [],
-                  },
-                  {
-                    title: 'Rutgers OIT Support',
-                    long_url: 'https://it.rutgers.edu/departmental-support/',
-                    created_time: new Date('2015-01-23T03:24:00'),
-                    visits: 325098,
-                    unique_visits: 1253,
-                    owner: 'FAKE_NETID1',
-                    aliases: [
-                      {
-                        alias: 'oit-support',
-                        description: '',
-                        deleted: false,
-                      },
-                    ],
-                    id: '',
-                    domain: '',
-                    is_expired: false,
-                    expiration_time: null,
-                    deletion_info: null,
-                    may_edit: false,
-                    is_tracking_pixel_link: false,
-                    editors: [],
-                    viewers: [],
-                  },
-                ]}
-                userPrivileges={new Set<string>()}
-                netid=""
-              />
-            </Card>
-=======
             <Row gutter={[16, 16]}>
               <Col span={8} xs={24} sm={12} md={8}>
                 <Card className="tw-h-full tw-w-full">
@@ -304,7 +161,6 @@
                 </Card>
               </Col>
             </Row>
->>>>>>> 1ea399fb
           </BlurFade>
         </Col>
       </Row>
