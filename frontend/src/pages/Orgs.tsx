/**
 * Implements the orgs list view
 * @packageDocumentation
 */

import React from 'react';
import {
  Row,
  Col,
  Checkbox,
  Popconfirm,
  Button,
  Dropdown,
  Form,
  Input,
<<<<<<< HEAD
  Tooltip,
=======
  Spin,
>>>>>>> 0dea2594
} from 'antd';
import { Link } from 'react-router-dom';
import {
  ExclamationCircleFilled,
  DeleteOutlined,
  LineChartOutlined,
  ToolOutlined,
  PlusCircleFilled,
} from '@ant-design/icons';
import moment from 'moment';

import { OrgInfo, listOrgs, createOrg, deleteOrg } from '../api/Org';
import { OrgAdminTag, OrgMemberTag } from './subpages/OrgCommon';

import '../Base.less';

/**
 * Props for the [[Orgs]] component
 * @interface
 */
export interface Props {
  /**
   * The user's privileges
   * @property
   */
  userPrivileges: Set<string>;
}

/**
 * State for the [[Orgs]] component
 * @interface
 */
interface State {
  /**
   * Whether to show all orgs or just orgs of which the user is a member. Option only
   * available to admins
   * @property
   */
  showAll: boolean;

  /**
   * Contains an [[OrgInfo]] for each org to be displayed
   * @property
   */
  orgs: OrgInfo[] | null;

  /**
   * Whether the create org dropdown is visible
   * @property
   */
  createOrgFormVisible: boolean;
}

/**
 * The [[CreateOrgForm]] component provides a dropdown form to create a new org
 * @param props The props
 */
const CreateOrgForm: React.FC<{ onCreate: (name: string) => Promise<void> }> = (
  props,
) => {
  const serverValidateOrgName = async (
    _rule: any,
    value: string,
  ): Promise<void> => {
    if (!value) {
      return;
    }
    const result = await fetch('/api/v1/org/validate_name', {
      method: 'POST',
      headers: { 'Content-Type': 'application/json' },
      body: JSON.stringify({ name: value }),
    }).then((resp) => resp.json());
    if (!result.valid) {
      throw new Error(result.reason);
    }
  };
  const onFinish = async (values: { name: string }) =>
    props.onCreate(values.name);
  return (
    <div className="dropdown-form">
      <Form layout="inline" initialValues={{ name: '' }} onFinish={onFinish}>
        <Input.Group compact>
          <Form.Item
            name="name"
            rules={[
              { required: true, message: 'Please input a name.' },
              {
                pattern: /^[a-zA-Z0-9_.,-]*$/,
                message:
                  'Name must consist of letters, numbers, and the characters "_.,-".',
              },
              { validator: serverValidateOrgName },
            ]}
          >
            <Input placeholder="Name" />
          </Form.Item>

          <Form.Item>
            <Button
              type="primary"
              htmlType="submit"
              icon={<PlusCircleFilled />}
            />
          </Form.Item>
        </Input.Group>
      </Form>
    </div>
  );
};

/**
 * The [[OrgRow]] component displays information pertaining to one org
 * @param props The props
 */
const OrgRow: React.FC<{
  showAll: boolean;
  orgInfo: OrgInfo;
  onDelete: (id: string) => Promise<void>;
}> = (props) => (
  <Row className="primary-row">
    <Col span={20}>
      <span className="title">{props.orgInfo.name}</span>
      {props.orgInfo.is_admin ? (
        <OrgAdminTag title="You are an administrator of this organization." />
      ) : (
        <></>
      )}
      {props.showAll && props.orgInfo.is_member ? <OrgMemberTag /> : <></>}
      <span>
        Created: {moment(props.orgInfo.timeCreated).format('DD MMM YYYY')}
      </span>
    </Col>
    <Col span={4} className="btn-col">
      <Tooltip title="Manage org">
        <Button type="text">
          <Link to={`/orgs/${props.orgInfo.id}/manage`}>
            <ToolOutlined />
          </Link>
        </Button>
      </Tooltip>
      <Tooltip title="Org stats">
      <Button type="text">
        <Link to={`/orgs/${props.orgInfo.id}/stats`}>
          <LineChartOutlined />
        </Link>
      </Button>
      </Tooltip>
      {!props.orgInfo.is_admin ? (
        <></>
      ) : (
        <Tooltip title="Delete org">
          <Popconfirm
          placement="top"
          title="Are you sure you want to delete this organization?"
          onConfirm={async () => props.onDelete(props.orgInfo.id)}
          icon={<ExclamationCircleFilled style={{ color: 'red' }} />}
          >
          <Button danger type="text" icon={<DeleteOutlined />} />
        </Popconfirm>
        </Tooltip>
      )}
    </Col>
  </Row>
);

/**
 * The [[Orgs]] component implements the orgs list view
 * @class
 */
export class Orgs extends React.Component<Props, State> {
  constructor(props: Props) {
    super(props);
    this.state = {
      showAll: false,
      orgs: null,
      createOrgFormVisible: false,
    };
  }

  async componentDidMount(): Promise<void> {
    await this.refreshOrgs();
  }

  async componentDidUpdate(_prevProps: Props, prevState: State): Promise<void> {
    if (prevState.showAll !== this.state.showAll) {
      await this.refreshOrgs();
    }
  }

  /**
   * Execute API requests to get list of org info, then update state
   * @method
   */
  refreshOrgs = async (): Promise<void> => {
    await listOrgs(this.state.showAll ? 'all' : 'user').then((orgs) =>
      this.setState({ orgs }),
    );
  };

  /**
   * Execute API requests to create a new org, then refresh org info
   * @method
   * @param name The name of the org to be created
   */
  onCreateOrg = async (name: string): Promise<void> => {
    await createOrg(name);
    this.setState({ createOrgFormVisible: false });
    await this.refreshOrgs();
  };

  /**
   * Execute API requests to delete an org, then refresh org info
   * @method
   * @param id The ID of the org to delete
   */
  onDeleteOrg = async (id: string): Promise<void> => {
    await deleteOrg(id);
    await this.refreshOrgs();
  };

  render(): React.ReactNode {
    const mayCreateOrg =
      this.props.userPrivileges.has('admin') ||
      this.props.userPrivileges.has('facstaff');
    const isAdmin = this.props.userPrivileges.has('admin');
    return (
      <>
        <Row className="primary-row">
          <Col span={16}>
            <span className="page-title">Orgs</span>
          </Col>

          <Col span={8} className="btn-col">
            {!mayCreateOrg ? (
              <></>
            ) : (
              <Dropdown
                overlay={<CreateOrgForm onCreate={this.onCreateOrg} />}
                visible={this.state.createOrgFormVisible}
                onVisibleChange={(flag) =>
                  this.setState({ createOrgFormVisible: flag })
                }
                placement="bottomRight"
                trigger={['click']}
              >
                <Button type="primary">
                  <PlusCircleFilled /> Create an Org
                </Button>
              </Dropdown>
            )}

            {!isAdmin ? (
              <></>
            ) : (
              <Checkbox
                defaultChecked={false}
                onChange={(ev) => this.setState({ showAll: ev.target.checked })}
              >
                Show all orgs?
              </Checkbox>
            )}
          </Col>
        </Row>

        {this.state.orgs === null ? (
          <Spin size="large" />
        ) : (
          <div>
          {this.state.orgs.length === 0 ? (
            <p>You are currently not in any organizations.</p>
          ) : (
            <div>
            {this.state.orgs.map((org) => (
              <OrgRow
                key={org.id}
                showAll={this.state.showAll}
                orgInfo={org}
                onDelete={this.onDeleteOrg}
              />
            ))}
            </div>
        )}
        </div>
      )}
      </>
    );
  }
}<|MERGE_RESOLUTION|>--- conflicted
+++ resolved
@@ -13,11 +13,8 @@
   Dropdown,
   Form,
   Input,
-<<<<<<< HEAD
   Tooltip,
-=======
   Spin,
->>>>>>> 0dea2594
 } from 'antd';
 import { Link } from 'react-router-dom';
 import {
