import {
  Button,
  Col,
  Drawer,
  Dropdown,
  Form,
  Input,
  Popconfirm,
  Row,
  Space,
  Spin,
  Table,
  Typography,
  Tabs,
} from 'antd/lib';
import type { TabsProps } from 'antd/lib/tabs';
import type { FormInstance } from 'antd/lib/form';
import dayjs from 'dayjs';
import {
  CodeIcon,
  EllipsisIcon,
  SettingsIcon,
  TrashIcon,
  UserMinusIcon,
  UsersIcon,
  Link2,
  PlusCircleIcon,
  ChartLineIcon,
} from 'lucide-react';
import React, { useEffect, useRef, useState } from 'react';
import { RouteComponentProps, withRouter } from 'react-router-dom';

import {
  addMemberToOrganization,
  deleteOrganization,
  getOrganization,
  getOrganizationVisits,
  removeMemberFromOrganization,
  renameOrganization,
  setAdminStatusOrganization,
} from '../api/organization';
import { serverValidateOrgName } from '../api/validators';
import { Organization, OrganizationMember } from '../interfaces/organizations';
import CollaboratorModal, { Collaborator } from '../modals/CollaboratorModal';
import CompactLinkTable from '../components/orgs/CompactLinkTable';
import CreateLinkDrawer from '../drawers/CreateLinkDrawer';
import OrgOverview from '../components/orgs/OrgOverview';

type RouteParams = {
  id: string;
};

type Props = {
  userNetid: string;
  userPrivileges: Set<string>;
} & RouteComponentProps<RouteParams>;

interface VisitDatum {
  netid: string;
  total_visits: number;
  unique_visits: number;
}

const VALID_TABS = ['members', 'links', 'overview'];
const DEFAULT_TAB = 'overview';

function ManageOrgBase({
  userNetid,
  userPrivileges,
  match,
  history,
}: Props): React.ReactElement {
  const [organization, setOrganization] = useState<Organization | null>(null);
  const [adminsCount, setAdminsCount] = useState(0);
  const [shareModalVisible, setShareModalVisible] = useState(false);
  const [editModalVisible, setEditModalVisible] = useState(false);
  const formRef = useRef<FormInstance>(null);
  const [visitStats, setVisitStats] = useState<VisitDatum[] | null>(null);
  const [activeTab, setActiveTab] = useState<string>(DEFAULT_TAB);
  const [showCreateLinkDrawer, setShowCreateLinkDrawer] = useState(false);
  const [forceRefresh, setForceRefresh] = useState(false);

<<<<<<< HEAD
=======
  useEffect(() => {
    const handleLocationChange = () => {
      const locationParam = new URLSearchParams(window.location.search);
      const tab = locationParam.get('tab');
      if (tab && VALID_TABS.includes(tab)) {
        setActiveTab(tab);
        const baseUrl = window.location.pathname;
        window.history.replaceState({}, '', `${baseUrl}?tab=${tab}`);
      } else {
        const baseUrl = window.location.pathname;
        window.history.pushState({}, '', `${baseUrl}?tab=${DEFAULT_TAB}`);
        setActiveTab(DEFAULT_TAB);
      }
    };
    window.addEventListener('hashchange', handleLocationChange);
    handleLocationChange(); // Handle initial URL
    return () => window.removeEventListener('hashchange', handleLocationChange);
  }, []);

>>>>>>> 8e83bc6c
  const refreshOrganization = async () => {
    const info = await getOrganization(match.params.id);
    if (info.is_admin || userPrivileges.has('admin')) {
      const visitData = await getOrganizationVisits(match.params.id);
      setVisitStats(visitData.visits);
    }

    const adminCount = info.members.filter((member) => member.is_admin).length;
    setOrganization(info);
    setAdminsCount(adminCount);
  };

  useEffect(() => {
    refreshOrganization();
  }, [match.params.id]);

  const onAddMember = async (netid: string, isAdmin: boolean) => {
    await addMemberToOrganization(match.params.id, netid);
    if (isAdmin) {
      await setAdminStatusOrganization(match.params.id, netid, isAdmin);
    }
    await refreshOrganization();
  };

  const onDeleteMember = async (netid: string) => {
    await removeMemberFromOrganization(match.params.id, netid);
    await refreshOrganization();
  };

  const onChangeAdmin = async (netid: string, admin: boolean) => {
    await setAdminStatusOrganization(match.params.id, netid, admin);
    await refreshOrganization();
  };

  const onRenameOrg = async (newName: string) => {
    await renameOrganization(match.params.id, newName);
    history.push('/app/orgs');
  };

  const onLeaveOrg = async () => {
    removeMemberFromOrganization(match.params.id, userNetid);
    history.push('/app/orgs');
  };

  const onDeleteOrganization = async () => {
    deleteOrganization(match.params.id);
    history.push('/app/orgs');
  };

  const handleTabChange = (key: string) => {
    if (VALID_TABS.includes(key)) {
      setActiveTab(key);
<<<<<<< HEAD
=======
      const baseUrl = window.location.pathname;
      window.history.pushState({}, '', `${baseUrl}?tab=${key}`);
>>>>>>> 8e83bc6c
    }
  };

  const onEditOrganization = async () => {
    setEditModalVisible(true);
  };

  if (!organization) {
    return <Spin size="large" />;
  }

  const isAdmin = organization.is_admin || userPrivileges.has('admin');
  const userMayNotLeave = organization.is_admin && adminsCount === 1;

  const columns = [
    {
      title: 'Member',
      key: 'netid',
      dataIndex: 'netid',
    },
    {
      title: 'Total Visits',
      key: 'total_visits',
      width: '15%',
      render: (_: any, record: OrganizationMember) => {
        const stats = visitStats?.find((v) => v.netid === record.netid);
        return stats?.total_visits || 0;
      },
    },
    {
      title: 'Unique Visits',
      key: 'unique_visits',
      width: '15%',
      render: (_: any, record: OrganizationMember) => {
        const stats = visitStats?.find((v) => v.netid === record.netid);
        return stats?.unique_visits || 0;
      },
    },
    {
      title: 'Role',
      key: 'role',
      render: (record: OrganizationMember) => (
        <Typography.Text>
          {record.is_admin ? 'Admin' : 'Member'}
        </Typography.Text>
      ),
      width: '10%',
    },
    {
      title: 'Date Added',
      dataIndex: 'timeCreated',
      key: 'timeCreated',
      width: '15%',
      render: (date: string) => dayjs(date).format('MMM D, YYYY'),
    },
  ];

  const items: TabsProps['items'] = [
    {
      key: 'overview',
      icon: <ChartLineIcon />,
      label: 'Overview',
      children: (
        <OrgOverview
          totalMembers={organization.members.length}
          orgId={organization.id}
        />
      ),
    },
    {
      key: 'members',
      icon: <UsersIcon />,
      label: 'Members',
      children: (
        <Table
          dataSource={organization.members}
<<<<<<< HEAD
          columns={columns.filter((col, index) => index !== 1 && index !== 2)}
=======
          columns={columns.filter((col, index) =>
            organization.is_admin ? true : index !== 1 && index !== 2,
          )}
>>>>>>> 8e83bc6c
          rowKey="netid"
          pagination={false}
        />
      ),
    },
    {
      key: 'links',
      icon: <Link2 />,
      label: 'Links',
      children: (
        <CompactLinkTable
          org_id={organization.id}
          forceRefresh={forceRefresh}
          isAdmin={organization.is_admin}
        />
      ),
    },
  ];

  return (
    <>
      <Row gutter={16} justify="space-between" align="middle">
        <Col>
          <Typography.Title>{organization.name}</Typography.Title>
        </Col>
        <Col>
          <Space>
            {isAdmin && (
              <Button
                icon={<UsersIcon />}
                onClick={() => setShareModalVisible(true)}
              >
                Collaborate
              </Button>
            )}
            <Button
              type="primary"
              icon={<PlusCircleIcon />}
              onClick={() => setShowCreateLinkDrawer(true)}
            >
              Create
            </Button>
            <Dropdown
              placement="bottomRight"
              menu={{
                items: [
                  {
                    key: 'settings_organization',
                    label: 'Settings',
                    icon: <SettingsIcon />,
                    onClick: onEditOrganization,
                  },
                  ...(userPrivileges.has('admin')
                    ? [
                        {
                          key: 'settings_developer_organization',
                          label: 'Access Tokens',
                          icon: <CodeIcon />,
                          onClick: () => {
                            history.push(`/app/orgs/${match.params.id}/tokens`);
                          },
                        },
                      ]
                    : []),
                  { type: 'divider' },
                  {
                    key: 'leave_organization',
                    label: 'Leave',
                    icon: <UserMinusIcon />,
                    disabled: userMayNotLeave && organization.is_member,
                    onClick: onLeaveOrg,
                    danger: true,
                  },
                ],
              }}
            >
              <Button icon={<EllipsisIcon />} />
            </Dropdown>
          </Space>
        </Col>
      </Row>
      <Row gutter={[16, 16]}>
        <Col span={24}>
          <Tabs
            defaultActiveKey={DEFAULT_TAB}
            activeKey={activeTab}
            items={items}
            onChange={handleTabChange}
          />
        </Col>
      </Row>

      <Drawer
        title="Settings"
        width={720}
        open={editModalVisible}
        footer={null}
        onClose={() => {
          formRef.current?.resetFields();
          setEditModalVisible(false);
        }}
      >
        {isAdmin && (
          <Form
            ref={formRef}
            layout="vertical"
            requiredMark={false}
            onFinish={() => {
              formRef.current?.validateFields().then((values) => {
                onRenameOrg(values.newName);
                formRef.current?.resetFields();
                setEditModalVisible(false);
              });
            }}
          >
            <Row gutter={16}>
              <Col span={24}>
                <Typography.Title className="tw-m-0" level={3}>
                  Public Information
                </Typography.Title>
              </Col>
              <Col span={12}>
                <Form.Item
                  name="newName"
                  label="Organization's name"
                  rules={[
                    { required: true, message: 'Please input a new name.' },
                    {
                      pattern: /^[a-zA-Z0-9_.,-]*$/,
                      message:
                        'Name must consist of letters, numbers, and the characters "_.,-".',
                    },
                    {
                      max: 60,
                      message: 'Org names can be at most 60 characters long',
                    },
                    { validator: serverValidateOrgName },
                  ]}
                >
                  <Input placeholder={organization.name} />
                </Form.Item>
              </Col>
              <Col span={24}>
                <Form.Item>
                  <Button type="primary" htmlType="submit">
                    Save
                  </Button>
                </Form.Item>
              </Col>
              <Col span={24}>
                <Typography.Title className="tw-m-0" level={3}>
                  Danger Zone
                </Typography.Title>
              </Col>
              <Col span={24}>
                <Form.Item label="Once you delete an organization, there is no going back. Please be certain.">
                  <Popconfirm
                    title="Are you sure you want to delete this organization?"
                    onConfirm={onDeleteOrganization}
                    okText="Yes"
                    cancelText="No"
                  >
                    <Button danger icon={<TrashIcon />}>
                      Delete
                    </Button>
                  </Popconfirm>
                </Form.Item>
              </Col>
            </Row>
          </Form>
        )}
      </Drawer>

      <CollaboratorModal
        onlyActiveTab="netid"
        // eslint-disable-next-line react/jsx-boolean-value
        multipleMasters={true}
        visible={shareModalVisible}
        roles={[
          { label: 'Admin', value: 'admin' },
          { label: 'Member', value: 'member' },
        ]}
        people={organization.members.map((member) => ({
          _id: member.netid,
          type: 'netid',
          role: member.is_admin ? 'admin' : 'member',
        }))}
        onAddEntity={(_activeTab: 'netid' | 'org', value: Collaborator) => {
          onAddMember(value._id, false);
        }}
        onRemoveEntity={(_activeTab: 'netid' | 'org', value: Collaborator) => {
          onDeleteMember(value._id);
        }}
        onChangeEntity={(
          _activeTab: 'netid' | 'org',
          value: Collaborator,
          newRole: string,
        ) => {
          onChangeAdmin(value._id, newRole === 'admin');
        }}
        onCancel={() => setShareModalVisible(false)}
        onOk={() => setShareModalVisible(false)}
      />
      <CreateLinkDrawer
        onCancel={() => setShowCreateLinkDrawer(false)}
        visible={showCreateLinkDrawer}
        title="Create a link"
        userOrgs={[]} // Im not sure what this is used for but it doesn't seem to be used in the drawer
        onFinish={async () => {
          setShowCreateLinkDrawer(false);
          setForceRefresh(!forceRefresh);
        }}
        userPrivileges={userPrivileges}
        org_id={match.params.id}
      />
    </>
  );
}

export default withRouter(ManageOrgBase);<|MERGE_RESOLUTION|>--- conflicted
+++ resolved
@@ -80,8 +80,6 @@
   const [showCreateLinkDrawer, setShowCreateLinkDrawer] = useState(false);
   const [forceRefresh, setForceRefresh] = useState(false);
 
-<<<<<<< HEAD
-=======
   useEffect(() => {
     const handleLocationChange = () => {
       const locationParam = new URLSearchParams(window.location.search);
@@ -101,7 +99,6 @@
     return () => window.removeEventListener('hashchange', handleLocationChange);
   }, []);
 
->>>>>>> 8e83bc6c
   const refreshOrganization = async () => {
     const info = await getOrganization(match.params.id);
     if (info.is_admin || userPrivileges.has('admin')) {
@@ -154,11 +151,8 @@
   const handleTabChange = (key: string) => {
     if (VALID_TABS.includes(key)) {
       setActiveTab(key);
-<<<<<<< HEAD
-=======
       const baseUrl = window.location.pathname;
       window.history.pushState({}, '', `${baseUrl}?tab=${key}`);
->>>>>>> 8e83bc6c
     }
   };
 
@@ -235,13 +229,9 @@
       children: (
         <Table
           dataSource={organization.members}
-<<<<<<< HEAD
-          columns={columns.filter((col, index) => index !== 1 && index !== 2)}
-=======
           columns={columns.filter((col, index) =>
             organization.is_admin ? true : index !== 1 && index !== 2,
           )}
->>>>>>> 8e83bc6c
           rowKey="netid"
           pagination={false}
         />
