/**
 * Implements the [[ManageOrg]] component
 * @packageDocumentation
 */

import React, { useState, useRef, useEffect } from 'react';
import {
  Row,
  Col,
  Button,
  Popconfirm,
  Spin,
  Form,
  Input,
  Checkbox,
  Tooltip,
  Modal,
  Typography,
  Space,
  Table,
  Select,
} from 'antd/lib';
import {
  ExclamationCircleFilled,
  PlusCircleFilled,
  CloseOutlined,
  ExclamationCircleOutlined,
  WarningFilled,
  EditOutlined,
  UserAddOutlined,
} from '@ant-design/icons';
import { RouteComponentProps, withRouter } from 'react-router-dom';
import dayjs from 'dayjs';
import type { FormInstance } from 'antd/lib/form';

import { MemberInfo, OrgInfo, getOrgInfo } from '../../api/Org';
import { serverValidateNetId, serverValidateOrgName } from '../../Validators';

type RouteParams = {
  id: string;
};

type Props = {
  userNetid: string;
  userPrivileges: Set<string>;
} & RouteComponentProps<RouteParams>;

interface VisitDatum {
  netid: string;
  total_visits: number;
  unique_visits: number;
}

const AddMemberForm: React.FC<{
  isAdmin: boolean;
  onCreate: (netid: string, is_admin: boolean) => Promise<void>;
}> = ({ isAdmin, onCreate }) => {
  const [form] = Form.useForm();

  const onFinish = async (values: { netid: string; is_admin: boolean }) => {
    await onCreate(values.netid, values.is_admin);
    form.resetFields();
  };

  return (
    <div className="dropdown-form">
      <Form form={form} layout="inline" onFinish={onFinish}>
        <Input.Group compact>
          <Form.Item
            name="netid"
            rules={[
              { required: true, message: 'Please input a NetID.' },
              { validator: serverValidateNetId },
            ]}
          >
            <Input placeholder="NetID" />
          </Form.Item>

          {isAdmin && (
            <Form.Item name="is_admin" valuePropName="checked">
              <Checkbox>Admin?</Checkbox>
            </Form.Item>
          )}

          <Form.Item>
            <Button
              type="primary"
              htmlType="submit"
              icon={<PlusCircleFilled />}
            />
          </Form.Item>
        </Input.Group>
      </Form>
    </div>
  );
};

function ManageOrgBase({
  userNetid,
  userPrivileges,
  match,
  history,
}: Props): React.ReactElement {
  const [orgInfo, setOrgInfo] = useState<OrgInfo | null>(null);
  const [adminsCount, setAdminsCount] = useState(0);
  const [renameOrgModalVisible, setRenameOrgModalVisible] = useState(false);
  const [shareModalVisible, setShareModalVisible] = useState(false);
  const [editModalVisible, setEditModalVisible] = useState(false);
  const formRef = useRef<FormInstance>(null);
  const [visitStats, setVisitStats] = useState<VisitDatum[] | null>(null);
  const refreshOrgInfo = async () => {
    const [info, visitData] = await Promise.all([
      getOrgInfo(match.params.id),
      fetch(`/api/v1/org/${match.params.id}/stats/visits`).then((r) =>
        r.json(),
      ),
    ]);

    const adminCount = info.members.filter((member) => member.is_admin).length;
    setOrgInfo(info);
    setAdminsCount(adminCount);
    setVisitStats(visitData.visits);
  };

  useEffect(() => {
    refreshOrgInfo();
  }, [match.params.id]);

  const onAddMember = async (netid: string, is_admin: boolean) => {
    await fetch(`/api/v1/org/${match.params.id}/member/${netid}`, {
      method: 'PUT',
    });
    if (is_admin) {
      await fetch(`/api/v1/org/${match.params.id}/member/${netid}`, {
        method: 'PATCH',
        headers: { 'Content-Type': 'application/json' },
        body: JSON.stringify({ is_admin: true }),
      });
    }
    await refreshOrgInfo();
  };

  const onDeleteMember = async (netid: string) => {
    await fetch(`/api/v1/org/${match.params.id}/member/${netid}`, {
      method: 'DELETE',
    });
    await refreshOrgInfo();
  };

  const onChangeAdmin = async (netid: string, admin: boolean) => {
    await fetch(`/api/v1/org/${match.params.id}/member/${netid}`, {
      method: 'PATCH',
      headers: { 'Content-Type': 'application/json' },
      body: JSON.stringify({ is_admin: admin }),
    });
    await refreshOrgInfo();
  };

  const onRenameOrg = async (newName: string) => {
    await fetch(`/api/v1/org/${match.params.id}/rename/${newName}`, {
      method: 'PUT',
    });
    history.push('/orgs');
  };

  const leaveOrg = async () => {
    await fetch(`/api/v1/org/${match.params.id}/member/${userNetid}`, {
      method: 'DELETE',
    });
    history.push('/orgs');
  };

  const deleteOrg = async () => {
    await fetch(`/api/v1/org/${match.params.id}`, {
      method: 'DELETE',
    });
    history.push('/orgs');
  };

<<<<<<< HEAD
  render(): React.ReactNode {
    if (this.state.orgInfo === null) {
      return <Spin size="large" />;
    }

    const isAdmin =
      this.state.orgInfo.is_admin || this.props.userPrivileges.has('admin');
    const userMayNotLeave =
      this.state.orgInfo.is_admin && this.state.adminsCount === 1;

    const renameModal = {
      handleOk: async () => {
        if (this.formRef.current) {
          this.formRef.current
            .validateFields()
            .then(async (values) => {
              this.onRenameOrg(values.newName);

              if (this.formRef.current) this.formRef.current.resetFields();
=======
  if (!orgInfo) {
    return <Spin size="large" />;
  }
>>>>>>> 47b081bc

  const isAdmin = orgInfo.is_admin || userPrivileges.has('admin');
  const userMayNotLeave = orgInfo.is_admin && adminsCount === 1;

  const columns = [
    {
      title: 'Member',
      key: 'netid',
      dataIndex: 'netid',
    },
    {
      title: 'Total Visits',
      key: 'total_visits',
      width: '15%',
      render: (_: any, record: MemberInfo) => {
        const stats = visitStats?.find((v) => v.netid === record.netid);
        return stats?.total_visits || 0;
      },
    },
    {
      title: 'Unique Visits',
      key: 'unique_visits',
      width: '15%',
      render: (_: any, record: MemberInfo) => {
        const stats = visitStats?.find((v) => v.netid === record.netid);
        return stats?.unique_visits || 0;
      },
    },
    {
      title: 'Date Added',
      dataIndex: 'timeCreated',
      key: 'timeCreated',
      width: '15%',
      render: (date: string) => dayjs(date).format('MMM D, YYYY'),
    },
    {
      title: 'Actions',
      key: 'actions',
      width: '10%',
      render: (_: any, record: MemberInfo) => {
        if (!isAdmin) return null;
        const mayNotRemoveMember = record.is_admin && adminsCount === 1;

        return (
          <Space>
            <Select
              value={record.is_admin ? 'admin' : 'member'}
              style={{ width: 100 }}
              disabled={mayNotRemoveMember}
              onChange={(value) =>
                onChangeAdmin(record.netid, value === 'admin')
              }
              options={[
                { value: 'admin', label: 'Admin' },
                { value: 'member', label: 'Member' },
              ]}
            />
            <Tooltip
              title={
                mayNotRemoveMember
                  ? 'Cannot remove last admin'
                  : 'Remove member'
              }
            >
              <Popconfirm
                title="Are you sure you want to remove this member?"
                onConfirm={() => onDeleteMember(record.netid)}
                disabled={mayNotRemoveMember}
                icon={<ExclamationCircleFilled style={{ color: 'red' }} />}
              >
                <Button
                  type="text"
                  icon={<CloseOutlined />}
                  disabled={mayNotRemoveMember}
                />
              </Popconfirm>
            </Tooltip>
          </Space>
        );
      },
    },
  ];

  return (
    <>
      <Row gutter={16} justify="space-between" align="middle">
        <Col>
          <Typography.Title>{orgInfo.name}</Typography.Title>
        </Col>
        <Col>
          <Space>
            <Button
              icon={<EditOutlined />}
              onClick={() => setEditModalVisible(true)}
            >
              Edit
            </Button>
            {isAdmin && (
              <>
                <Button
                  type="primary"
                  icon={<UserAddOutlined />}
                  onClick={() => setShareModalVisible(true)}
                >
                  Invite
                </Button>
              </>
            )}
          </Space>
        </Col>
      </Row>
      <Row gutter={[16, 16]}>
        <Col span={24}>
          <Table
            dataSource={orgInfo.members}
            columns={columns}
            rowKey="netid"
            pagination={false}
          />
        </Col>
      </Row>

      <Modal
        title="Rename Organization"
        open={renameOrgModalVisible}
        onOk={() => {
          formRef.current?.validateFields().then((values) => {
            onRenameOrg(values.newName);
            formRef.current?.resetFields();
            setRenameOrgModalVisible(false);
          });
        }}
        onCancel={() => {
          formRef.current?.resetFields();
          setRenameOrgModalVisible(false);
        }}
      >
        <Form ref={formRef}>
          <Form.Item
            name="newName"
            rules={[
              { required: true, message: 'Please input a new name.' },
              {
                pattern: /^[a-zA-Z0-9_.,-]*$/,
                message:
                  'Name must consist of letters, numbers, and the characters "_.,-".',
              },
              {
                max: 60,
                message: 'Org names can be at most 60 characters long',
              },
              { validator: serverValidateOrgName },
            ]}
          >
            <Input placeholder="Name" />
          </Form.Item>
        </Form>
      </Modal>

      <Modal
        title="Edit Organization"
        open={editModalVisible}
        footer={null}
        onCancel={() => setEditModalVisible(false)}
      >
        <Space direction="vertical" style={{ width: '100%' }}>
          {isAdmin && (
            <Button
              block
              onClick={() => {
                setEditModalVisible(false);
                setRenameOrgModalVisible(true);
              }}
            >
              Rename
            </Button>
          )}
          {orgInfo.is_member && (
            <Button
              block
              danger
              disabled={userMayNotLeave}
              onClick={() => {
                setEditModalVisible(false);
                Modal.confirm({
                  title: 'Leave Organization',
                  icon: <ExclamationCircleOutlined />,
                  content: 'Are you sure you want to leave this organization?',
                  onOk: leaveOrg,
                });
              }}
            >
              Leave
            </Button>
          )}
          {isAdmin && (
            <Button
              block
              danger
              onClick={() => {
                setEditModalVisible(false);
                Modal.confirm({
                  title: 'Delete Organization',
                  icon: <WarningFilled style={{ color: '#ff4d4f' }} />,
                  content: 'This action cannot be undone. Are you sure?',
                  okText: 'Delete',
                  okType: 'danger',
                  onOk: deleteOrg,
                });
              }}
            >
              Delete
            </Button>
          )}
        </Space>
      </Modal>

      <Modal
        title="Add Member"
        open={shareModalVisible}
        footer={null}
        onCancel={() => setShareModalVisible(false)}
      >
        <AddMemberForm
          isAdmin={isAdmin}
          onCreate={async (netid, is_admin) => {
            await onAddMember(netid, is_admin);
            setShareModalVisible(false);
          }}
        />
      </Modal>
    </>
  );
}

export default withRouter(ManageOrgBase);<|MERGE_RESOLUTION|>--- conflicted
+++ resolved
@@ -177,31 +177,9 @@
     history.push('/orgs');
   };
 
-<<<<<<< HEAD
-  render(): React.ReactNode {
-    if (this.state.orgInfo === null) {
-      return <Spin size="large" />;
-    }
-
-    const isAdmin =
-      this.state.orgInfo.is_admin || this.props.userPrivileges.has('admin');
-    const userMayNotLeave =
-      this.state.orgInfo.is_admin && this.state.adminsCount === 1;
-
-    const renameModal = {
-      handleOk: async () => {
-        if (this.formRef.current) {
-          this.formRef.current
-            .validateFields()
-            .then(async (values) => {
-              this.onRenameOrg(values.newName);
-
-              if (this.formRef.current) this.formRef.current.resetFields();
-=======
   if (!orgInfo) {
     return <Spin size="large" />;
   }
->>>>>>> 47b081bc
 
   const isAdmin = orgInfo.is_admin || userPrivileges.has('admin');
   const userMayNotLeave = orgInfo.is_admin && adminsCount === 1;
