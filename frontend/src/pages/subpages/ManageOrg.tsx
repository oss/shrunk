/**
 * Implements the [[ManageOrg]] component
 * @packageDocumentation
 */

import React from 'react';
import {
  Row,
  Col,
  Button,
  Popconfirm,
  Spin,
  Dropdown,
  Form,
  Input,
  Checkbox,
  Tooltip,
<<<<<<< HEAD
  Menu,
  Modal,
  FormInstance
=======
  BackTop,
>>>>>>> 2bb7c098
} from 'antd';
import {
  ExclamationCircleFilled,
  PlusCircleFilled,
  CloseOutlined,
  UpOutlined,
  DownOutlined,
  MoreOutlined,
  ExclamationCircleOutlined,
  WarningFilled,
} from '@ant-design/icons';
import { IoReturnUpBack } from 'react-icons/io5';
import { Link, RouteComponentProps, withRouter } from 'react-router-dom';
import moment from 'moment';

import { MemberInfo, OrgInfo, getOrgInfo } from '../../api/Org';
import { OrgAdminTag } from './OrgCommon';
import '../../Base.less';
import './ManageOrg.less';
import { serverValidateNetId, serverValidateOrgName } from '../../Validators';



/**
 * Props for the [[ManageOrg]] component
 * @interface
 */
export type Props = RouteComponentProps<{ id: string }> & {
  /**
   * The user's NetID
   * @property
   */
  userNetid: string;

  /**
   * The user's privileges. Used to determine which operations the
   * user may perform on the org
   * @property
   */
  userPrivileges: Set<string>;
};

/**
 * State for the [[ManageOrg]] component
 * @interface
 */
interface State {
  /**
   * The [[OrgInfo]] of the org
   * @property
   */
  orgInfo: OrgInfo | null;

  /**
   * The number of org admins. Used to enforce the requirement that the last
   * admin of an org not be deleted
   * @property
   */
  adminsCount: number;

  /**
   * Whether the add member dropdown is visible
   * @property
   */
  addMemberFormVisible: boolean;

  /**
   * Whether the rename org modal is visible
   * @property
   */
  renameOrgModalVisible: boolean;
}

/**
 * The [[AddMemberForm]] component implements a dropdown form used to add a member to an org
 * @param props The props
 */
const AddMemberForm: React.FC<{
  isAdmin: boolean;
  onCreate: (netid: string, is_admin: boolean) => Promise<void>;
}> = (props) => {
  const onFinish = async (values: { netid: string; is_admin: boolean }) =>
    props.onCreate(values.netid, values.is_admin);
  return (
    <div className="dropdown-form">
      <Form layout="inline" initialValues={{ name: '' }} onFinish={onFinish}>
        <Input.Group compact>
          <Form.Item
            name="netid"
            rules={[
              { required: true, message: 'Please input a NetID.' },
              { validator: serverValidateNetId },
            ]}
          >
            <Input placeholder="NetID" />
          </Form.Item>

          {!props.isAdmin ? (
            <></>
          ) : (
            <Form.Item
              name="is_admin"
              valuePropName="checked"
              className="admin-checkbox"
            >
              <Checkbox defaultChecked={false}>Admin?</Checkbox>
            </Form.Item>
          )}

          <Form.Item>
            <Button
              type="primary"
              htmlType="submit"
              icon={<PlusCircleFilled />}
            />
          </Form.Item>
        </Input.Group>
      </Form>
    </div>
  );
};

/**
 * The [[MemberRow]] component displays the data pertaining to one member of an org
 * @param props The props
 */
const MemberRow: React.FC<{
  isAdmin: boolean;
  adminsCount: number;
  memberInfo: MemberInfo;
  onDelete: (netid: string) => Promise<void>;
  onChangeAdmin: (netid: string, admin: boolean) => Promise<void>;
}> = (props) => {
  const mayNotRemoveMember =
    props.memberInfo.is_admin && props.adminsCount === 1;
  return (
    <Row className="primary-row">
      <Col span={20}>
        <span className="user-title">{props.memberInfo.netid}</span>
        {props.memberInfo.is_admin ? (
          <OrgAdminTag title="This member is an administrator." />
        ) : (
          <></>
        )}
        <span>
          Added: {moment(props.memberInfo.timeCreated).format('MMM D, YYYY')}
        </span>
      </Col>

      <Col span={4} className="btn-col">
        {!props.isAdmin ? (
          <></>
        ) : props.memberInfo.is_admin ? (
          mayNotRemoveMember ? (
            <Tooltip
              placement="top"
              title="You may not remove the last administrator from an organization."
            >
              <Button disabled type="text" icon={<DownOutlined />} />
            </Tooltip>
          ) : (
            <Tooltip
              placement="top"
              title="Remove administrator privileges from this member."
            >
              <Button
                type="text"
                icon={<DownOutlined />}
                onClick={async () =>
                  props.onChangeAdmin(props.memberInfo.netid, false)
                }
              />
            </Tooltip>
          )
        ) : (
          <Tooltip placement="top" title="Make this member an administrator.">
            <Button
              type="text"
              icon={<UpOutlined />}
              onClick={async () =>
                props.onChangeAdmin(props.memberInfo.netid, true)
              }
            />
          </Tooltip>
        )}

        {!props.isAdmin ? (
          <></>
        ) : mayNotRemoveMember ? (
          <Tooltip
            placement="top"
            title="You may not remove the last administrator from an organization."
          >
            <Button danger disabled type="text" icon={<CloseOutlined />} />
          </Tooltip>
        ) : (
          <Popconfirm
            placement="top"
            title="Are you sure you want to remove this member?"
            onConfirm={async () => props.onDelete(props.memberInfo.netid)}
            icon={<ExclamationCircleFilled style={{ color: 'red' }} />}
          >
            <Button danger type="text" icon={<CloseOutlined />} />
          </Popconfirm>
        )}
      </Col>
    </Row>
  );
};

/**
 * The [[ManageOrgInner]] component implements the manage org view. It is wrapped
 * with `withRouter` to provide the [[ManageOrg]] component.
 * @class
 */
class ManageOrgInner extends React.Component<Props, State> {
  private formRef: React.RefObject<FormInstance<any>>;
  constructor(props: Props) {
    super(props);
    this.state = {
      orgInfo: null,
      adminsCount: 0,
      addMemberFormVisible: false,
      renameOrgModalVisible: false,
    };

    this.formRef = React.createRef();
  }

  async componentDidMount(): Promise<void> {
    await this.refreshOrgInfo();
  }

  async componentDidUpdate(prevProps: Props): Promise<void> {
    if (this.props !== prevProps) {
      await this.refreshOrgInfo();
    }
  }

  /**
   * Query the server for information about the current org and then update state
   * @method
   */
  refreshOrgInfo = async (): Promise<void> => {
    const orgInfo = await getOrgInfo(this.props.match.params.id);
    const adminsCount = orgInfo.members.filter(
      (member) => member.is_admin,
    ).length;
    this.setState({ orgInfo, adminsCount });
  };

  /**
   * Execute API requests to add a user to the org, then refresh org info
   * @method
   * @param netid The NetID of the user to add
   * @param is_admin Whether the newly added user should be an org admin
   */
  onAddMember = async (netid: string, is_admin: boolean): Promise<void> => {
    await fetch(`/api/v1/org/${this.props.match.params.id}/member/${netid}`, {
      method: 'PUT',
    });
    if (is_admin) {
      await fetch(`/api/v1/org/${this.props.match.params.id}/member/${netid}`, {
        method: 'PATCH',
        headers: { 'Content-Type': 'application/json' },
        body: JSON.stringify({ is_admin: true }),
      });
    }
    this.setState({ addMemberFormVisible: false });
    await this.refreshOrgInfo();
  };

  /**
   * Execute API requests to remove a user from the org, then refresh org info
   * @method
   * @param netid The NetID of the user to remove
   */
  onDeleteMember = async (netid: string): Promise<void> => {
    await fetch(`/api/v1/org/${this.props.match.params.id}/member/${netid}`, {
      method: 'DELETE',
    });
    await this.refreshOrgInfo();
  };

  /**
   * Execute API requests to grant or revoke org admin permissions from a user
   * @method
   * @param netid The NetID of the user on which to operate
   * @param admin Whether the user is an org admin
   */
  onChangeAdmin = async (netid: string, admin: boolean): Promise<void> => {
    await fetch(`/api/v1/org/${this.props.match.params.id}/member/${netid}`, {
      method: 'PATCH',
      headers: { 'Content-Type': 'application/json' },
      body: JSON.stringify({ is_admin: admin }),
    });
    await this.refreshOrgInfo();
  };

  /**
   * Execute API request that renames the organization name.
   * @method
   * @param newName the new name that the organization will take on
   */
   onRenameOrg = async (newName: string): Promise<void> => {
     
     await fetch(`/api/v1/org/${this.props.match.params.id}/rename/${newName}`, {
      method: 'PUT'
      
    });
    this.props.history.push('/orgs');
    await this.refreshOrgInfo();
  }

  /**
   * Execute API requests to remove the current user from the org, then navigate
   * to the `/orgs` page
   * @method
   */
  leaveOrg = async (): Promise<void> => {
    await fetch(
      `/api/v1/org/${this.props.match.params.id}/member/${this.props.userNetid}`,
      { method: 'DELETE' },
    );
    this.props.history.push('/orgs');
  };

  /**
   * Execute API requests to delete the org, then navigate to the `/orgs` page
   * @method
   */
  deleteOrg = async (): Promise<void> => {
    await fetch(`/api/v1/org/${this.props.match.params.id}`, {
      method: 'DELETE',
    });
    this.props.history.push('/orgs');
  };

  render(): React.ReactNode {
    if (this.state.orgInfo === null) {
      return <Spin size="large" />;
    }

    const isAdmin =
      this.state.orgInfo.is_admin || this.props.userPrivileges.has('admin');
    const userMayNotLeave =
      this.state.orgInfo.is_admin && this.state.adminsCount === 1;

    const renameModal = {
      handleOk: async () => {
        if(this.formRef.current) {
          this.formRef.current.validateFields().then(async (values) => {
            console.log(this);
            this.onRenameOrg(values['newName']);

            if(this.formRef.current) this.formRef.current.resetFields();

            this.setState({
              renameOrgModalVisible: false
            });
          }).catch(() => console.log("Input value for renaming encountered an error"));
        }
      },

      handleCancel: () => {
        if(this.formRef.current)
          this.formRef.current.resetFields();
        this.setState({
          renameOrgModalVisible: false
        });
      },

      setVisible: (visible: boolean) => {
        this.setState({
          renameOrgModalVisible: visible
        });
      }
    }

    const orgOptions = (
      <Menu>
        {!isAdmin ? (
          <></>
        ) : (
          <Menu.Item
            onClick={() => renameModal.setVisible(!this.state.renameOrgModalVisible)}>
            Rename
          </Menu.Item>
        )}
        <Menu.Item>
          <Link to={`/orgs/${this.props.match.params.id}/stats`}>
            Statistics
          </Link>
        </Menu.Item>
        <Menu.Divider />

        {!this.state.orgInfo.is_member ? (
          <></>
        ) : userMayNotLeave ? (
          <Menu.Item disabled>
            <Tooltip placement="left"title="You may not remove the last administrator from an organization">
              Leave
            </Tooltip>
          </Menu.Item>
        ) : (
          <Menu.Item danger onClick={() => {
            Modal.confirm({
              title: 'Do you want to leave this organization?',
              icon: <ExclamationCircleOutlined />,
              content: 'By pressing Yes, you will no longer be a member of this organization.',
              okText: 'Yes',
              onOk: this.leaveOrg
            });
          }}>
            Leave
          </Menu.Item>
        )
        }

        {
          !isAdmin ? (
            <></>
          ) : (
            <Menu.Item danger onClick={() => {
              Modal.confirm({
                title: 'Do you want to delete this organization?',
                icon: <ExclamationCircleOutlined />,
                content: 'By pressing Yes, you will delete this organization and all of the content within it will be gone. This includes member list and links.',
                okText: 'Yes',
                /**
                 * The act of deleting an organization has two warning pop ups. That is why
                 * there is a nested Modal confirm.
                 */
                onOk: () => {
                  Modal.confirm({
                    title: 'Are you absolutely sure?',
                    okText: 'Yes',
                    icon: <WarningFilled />,
                    content: 'This is your last warning. If you press Yes, you will delete this organization.',
                    onOk: this.deleteOrg
                  })
                }
              });
            }}>
              Delete
            </Menu.Item>
          )
        }
      </Menu>
    )

    return (
      <>
<<<<<<< HEAD
        <Modal
          visible={this.state.renameOrgModalVisible}
          onOk={renameModal.handleOk}
          onCancel={renameModal.handleCancel}
          title="Rename Organization"
        >
          <Form ref={this.formRef}>
            <Form.Item
              name="newName"
              rules ={[
                { required: true, message: 'Please input a new name.'},
                {
                  pattern: /^[a-zA-Z0-9_.,-]*$/,
                  message:
                  'Org names can only contain numbers letters and the punctuation marks “.,-_”.',
                },
                { 
                  validator: serverValidateOrgName 
                },
              ]}
              
            >
              <Input placeholder="Name" />
            </Form.Item>
          </Form>

        </Modal>
=======
      <BackTop />
>>>>>>> 2bb7c098
        <Row className="primary-row">
          <Col span={12}>
            <Button
              type="text"
              href="/app/#/orgs"
              icon={<IoReturnUpBack />}
              size="large"
            />
            {this.state.orgInfo === null ? (
              <Spin size="small" />
            ) : (
              <span className="page-title">
                Manage organization <em>{this.state.orgInfo.name}</em>
              </span>
            )}
          </Col>

          <Col span={12} className="btn-col">
            {!isAdmin ? (
                <></>
              ) : (
              <Dropdown
                overlay={
                  <AddMemberForm isAdmin={isAdmin} onCreate={this.onAddMember} />
                }
                visible={this.state.addMemberFormVisible}
                onVisibleChange={(flag) =>
                  this.setState({ addMemberFormVisible: flag })
                }
                trigger={['click']}
              >
                <Button type="primary">
                  <PlusCircleFilled /> Add a Member
                </Button>
              </Dropdown>
            )}
            <Dropdown overlay={orgOptions}>
                <Button>
                  <MoreOutlined />
                </Button>
            </Dropdown>
          </Col>
        </Row>

        {this.state.orgInfo.members.map((member) => (
          <MemberRow
            key={member.netid}
            isAdmin={isAdmin}
            adminsCount={this.state.adminsCount}
            memberInfo={member}
            onDelete={this.onDeleteMember}
            onChangeAdmin={this.onChangeAdmin}
          />
        ))}
      </>
    );
  }
}

/**
 * The [[ManageOrg]] component is just the [[ManageOrgInner]] component
 * wrapped with `withRouter`
 */
export const ManageOrg = withRouter(ManageOrgInner);<|MERGE_RESOLUTION|>--- conflicted
+++ resolved
@@ -15,13 +15,10 @@
   Input,
   Checkbox,
   Tooltip,
-<<<<<<< HEAD
   Menu,
   Modal,
-  FormInstance
-=======
+  FormInstance,
   BackTop,
->>>>>>> 2bb7c098
 } from 'antd';
 import {
   ExclamationCircleFilled,
@@ -475,7 +472,6 @@
 
     return (
       <>
-<<<<<<< HEAD
         <Modal
           visible={this.state.renameOrgModalVisible}
           onOk={renameModal.handleOk}
@@ -503,9 +499,7 @@
           </Form>
 
         </Modal>
-=======
       <BackTop />
->>>>>>> 2bb7c098
         <Row className="primary-row">
           <Col span={12}>
             <Button
