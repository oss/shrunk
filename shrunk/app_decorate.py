--- conflicted
+++ resolved
@@ -233,18 +233,11 @@
             "granted_by": "blocked by"
         }, oncreate=onblock)
 
-<<<<<<< HEAD
-        def admin_or_facstaff(netid):
-            return is_admin(netid) or roles.check("facstaff", netid)
-
-        roles.new("whitelisted", admin_or_facstaff, custom_text={
-=======
         def admin_facstaff_or_power(netid):
             return is_admin(netid) or roles.check("facstaff", netid) \
                 or roles.check("power_user", netid)
 
         roles.new("whitelisted", admin_facstaff_or_power, custom_text={
->>>>>>> 2bb77193
             "title": "Whitelisted users",
             "grant_title": "Whitelist a user",
             "grant_button": "WHITELIST",
