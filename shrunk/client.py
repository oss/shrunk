# shrunk - Rutgers University URL Shortener

"""Database-level interactions for shrunk. """
import datetime
import random
import string
import time
import geoip2.database

import pymongo

EXECUTABLE_MONGO_METHODS = set([typ for typ in dir(pymongo.collection.Collection) if not typ.startswith('_')])
EXECUTABLE_MONGO_METHODS.update(set([typ for typ in dir(pymongo) if not typ.startswith('_')]))
"""Define which MongoDB methods should be wrapped by the MongoProxy class.
Wrap all methods in pymongo, pymongo.Connection and pymongo.collection.Collection that don't start with '_'."""


def safe_mongocall(call):
    """Decorator to safely handle MongoDB calls"""
    def _safe_mongocall(*args, **kwargs):
        for x in range(5): # Try to execute instruction 5 times
            try:
                return call(*args, **kwargs)
            except (pymongo.errors.ConnectionFailure, pymongo.errors.AutoReconnect) as e:
                # Should I log args and kwargs??
                print(str(e))
                time.sleep(x*(1+5**0.5)/2) # Scaling golden ratio
        # Log error: Could not connect to MongoDB
    return _safe_mongocall


class DuplicateIdException(Exception):
    """Raised when trying to add a duplicate key to the database."""
    pass


class ForbiddenNameException(Exception):
    """Raised when trying to use a forbidden custom short URL."""
    pass


class InvalidOperationException(Exception):
    """Raised when performing an invalid operation."""
    pass


class ConnectionFailureException(Exception):
    """Raised when performing an invalid operation."""
    pass


class ShrunkCursor(object):
    """Easy-to-use wrapper for internal database cursors."""
    TIME_DESC = 0
    """Sort by creation time, descending."""

    TIME_ASC = 1
    """Sort by creation time, ascending."""

    TITLE_ASC = 2
    """Sort by title, alphabetically."""

    TITLE_DESC = 3
    """Sort by title, reverse-alphabetically."""

    def __init__(self, cursor):
        """Represents the result of a database operation.

        :Parameters:
          - `cursor`: A MongoDB cursor
        """
        self.cursor = cursor

    def paginate(self, page, links_per_page):
        """Performs pagination on this cursor.

        This pagination assumes that pages are one-indexed; that is, the first
        page starts numbering as page 1. Specifying a page number of zero or
        less gives the first page; specifying a page number after the last gives
        the last page.

        :Parameters:
          - `page`: An integer. Only show the results that belong on this page
          - `links_per_page`: Limit the number of results for each page

        :Side Effects:
          Calling `get_results` on this cursor will return only the results that
          belong on the given page. (All of the other results will be lost.)

        :Returns:
          A tuple containing the current page number and the last page number.
        """
        if self.cursor is None:
            return (1, 1)

        # Calculate the pagination
        count = self.cursor.count()
        last_page = self.get_last_page(links_per_page)
        page = min(max(page, 1), last_page)

        # Apply a skip and limit to the cursor
        self.cursor.skip((page-1)*links_per_page).limit(links_per_page)

        # Return the new page number and total count
        return (page, last_page)

    def get_results(self):
        """Gets the results in the cursor in list form.

        After calling this function, the cursor will be exhausted and no more
        results may be drawn from it.

        :Returns:
          A list of JSON-compatible dictionaries containing the results from the
          database.
        """
        if self.cursor is None:
            return []
        else:
            return list(self.cursor)

    def get_last_page(self, links_per_page):
        """Calculates the total number of pages of results.

        Performs some simple calculation of the total number of pages that will
        be shown for the main application's pagination.

        :Parameters:
          - `links_per_page`: The maximum number of links per page

        :Returns:
          A nonnegative integer indicating the one-based index number of the
          last page. For instance, if `count` is 11 and `links_per_page` is 5,
          then this function returns 3.
        """
        if not self.cursor:
            return 1

        count = self.cursor.count()
        if count < links_per_page:
            return 1
        elif count % links_per_page == 0:
            # Special case: fills all pages exactly
            return count // links_per_page
        else:
            return (count // links_per_page) + 1

    def sort(self, sortby):
        """Sort the results in the cursor.

        The cursor can be sorted only if it hasn't been used yet; that is, no
        records have been read from it.

        Note: MongoDB does not sort in case-insensitive alphabetical order, so
        it sorts by A-Z, then a-z. Address this by filtering list output on
        view controller.

        :Parameters:
          - `sortby`: The direction to sort in. Should be one of TIME_ASC,
            TIME_DESC, TITLE_ASC, or TITLE_DESC

        :Raises:
          - ValueError: if the sorting parameter is invalid
          - InvalidOperationException: if the cursor has already been used
            before sorting
        """
        try:
            sortby = int(sortby)
            if sortby == ShrunkCursor.TIME_ASC:
                self.cursor.sort("timeCreated", pymongo.ASCENDING)
            elif sortby == ShrunkCursor.TIME_DESC:
                self.cursor.sort("timeCreated", pymongo.DESCENDING)
            elif sortby == ShrunkCursor.TITLE_ASC:
                self.cursor.sort([("title", pymongo.ASCENDING),
                                  ("_id", pymongo.ASCENDING)])
            elif sortby == ShrunkCursor.TITLE_DESC:
                self.cursor.sort([("title", pymongo.DESCENDING),
                                  ("_id", pymongo.DESCENDING)])
            else:
                raise IndexError("Invalid argument to 'sortby'")
        except ValueError:
            raise ValueError("'sortby' must be an integer")
        except pymongo.errors.InvalidOperation:
            raise InvalidOperationException(
                    "You cannot sort a cursor after use.")


class ShrunkExecutable:
    """A class to encapsulate MongoDB methods and handle AutoReconnect
    exceptions transparently with a predefined decorator.
    """
    def __init__(self, method):
        """Initializes self with a given method

        :Parameters:
          - `method`: function to attribute to this ShrunkExecutable instance
        """
        self.method = method

    @safe_mongocall
    def __call__(self, *args, **kwargs):
        """Executes the function with the safe_mongocall decorator.

        Overrides the default __call__ which is called when an instance of
        the class is called.
        """
        return self.method(*args, **kwargs)


class MongoProxy:
    """Proxy for MongoDB connection.
    Methods that are executable, like find and insert, are wrapped up into
    the ShrunkExecutable class which handles AutoReconnect-exceptions transparently.
    """

    def __init__(self, conn=None):
        """Initializes self with a given MongoDB connection.

        :Parameters:
          - `conn`: ordinary MongoDB-connection.
        """
        self.conn = conn

    def __getitem__(self, key):
        """Create and return proxy around the method in the connection named "key"
        """
        return MongoProxy(getattr(self.conn, key)) if self.conn is not None else None

    def __getattr__(self, key):
        """If key is the name of an executable method in the MongoDB connection,
        like find or insert, wrap this method in the ShrunkExecutable class.
        Else call __getitem__(key)
        """
        if self.conn is None:
            return None
        if key in EXECUTABLE_MONGO_METHODS:
            return ShrunkExecutable(getattr(self.conn, key))
        return self[key]

    def __call__(self, *args, **kwargs):
        if self.conn is None:
            return None
        return self.conn(*args, **kwargs)

    def __dir__(self):
        if self.conn is None:
            return None
        return dir(self.conn)

    def __repr__(self):
        if self.conn is None:
            return None
        return self.conn.__repr__()


class ShrunkClient(object):
    """A class for database interactions."""

    ALPHABET = string.digits + string.ascii_lowercase
    """The alphabet used for encoding short urls."""

    URL_MIN = 46656
    """The shortest allowable URL.

    This is the value of '1000' in the URL base encoding. Guarantees that all
    URLs are at least four characters long.
    """

    URL_MAX = 2821109907455
    """The longest allowable URL.

    This is the value of 'zzzzzzzz' in the URL base encoding. Guarantees that
    all URLs do not exceed eight characters.
    """

    RESERVED_WORDS = ["add", "login", "logout", "delete", "admin"]
    """Reserved words that cannot be used as shortened urls."""

<<<<<<< HEAD
    def __init__(self, host=None, port=None, repl=None):
        """Create a new client connection.
=======
    def __init__(self, host=None, port=None, geoip=None ):
        """Create a new client connection and reader for the local GeoLite2 database.
>>>>>>> 51b2dfcd

        This client uses MongoDB. No network traffic occurs until a data method
        is called.

        :Parameters:
          - `host` (optional): the hostname to connect to; defaults to
            "localhost"
          - `port` (optional): the port to connect to on the server; defaults to
            the database default if not present
<<<<<<< HEAD
          - `repl  (optional): a string to give mongoclient is running a
            replica set
=======
          - `geoip` (optional): the path to the GeoLite2 database file; is not required
             if `host` and `port` are not supplied.
>>>>>>> 51b2dfcd
        """

        if host and port:
            self.geoReader = geoip2.database.Reader(geoip)

        for x in range(3):
            try:
                if repl == None:
                  self._mongo = MongoProxy(pymongo.MongoClient(host, port))
                else:
                  self._mongo = MongoProxy(pymongo.MongoClient(repl))
                self.conn = "on"
                return
            except (pymongo.errors.ConnectionFailure, pymongo.errors.AutoReconnect):
                time.sleep(x*(1+5**0.5)/2) # Scaling golden ratio

        self._mongo = MongoProxy() # Log something
        self.conn = "off"

    def clone_cursor(self, cursor):
        """Clones an already existing ShrunkCursor object.

        :Parameters:
        - `cursor`: An already existing ShrunkCursor object.

        :Returns:
          Another ShrunkCursor object. A clone.
        """
        return ShrunkCursor(cursor.cursor.clone())

    def count_links(self, netid=None):
        """Counts the number of created links.

        Gives a count on the number of created links for the given NetID. If no
        specific user is specified, this returns a global count for all users.

        :Parameters:
          - `netid` (optional): Specify a NetID to count their links; if None,
            finds a global count

        :Returns:
          A nonnegative integer.
        """
        db = self._mongo.shrunk_urls
        if netid:
            return db.urls.find({"netid": netid}).count()
        else:
            return db.urls.count()

    @safe_mongocall
    def create_short_url(self, long_url, short_url=None, netid=None, title=None):
        """Given a long URL, create a new short URL.

        Randomly creates a new short URL and updates the Shrunk database.

        :Parameters:
          - `long_url`: The original URL to shrink.
          - `short_url` (optional): A custom name for the short URL. A random
            one is generated if none is specified.
          - `netid` (optional): The creator of this URL.
          - `title` (optional): A descriptive title for this URL.

        :Returns:
          The shortened URL.

        :Raises:
          - ForbiddenNameException: if the requested name is a reserved word or
            has been banned by an administrator
          - DuplicateIdException: if the requested name is already taken
        """
        db = self._mongo.shrunk_urls

        # Check if url is blocked
        base_url = long_url[(long_url.find("://") + 3):] # Strip any protocol
        base_url = base_url[: base_url.find("/")] # Strip path
        if db.blocked_urls.find_one({"url" : { "$regex" : "%s*" % base_url }}):
            raise ForbiddenNameException("That URL is not allowed.")

        document = {
            "_id" : short_url,
            "long_url" : long_url,
            "timeCreated" : datetime.datetime.now(),
            "visits" : 0
        }
        if netid is not None:
            document["netid"] = netid
        if title is not None:
            document["title"] = title

        if short_url is not None:
            # Attempt to insert the custom URL
            if short_url in ShrunkClient.RESERVED_WORDS:
                raise ForbiddenNameException("That name is reserved.")

            try:
                response = db.urls.insert(document)
            except pymongo.errors.DuplicateKeyError:
                raise DuplicateIdException("That name already exists.")
        else:
            # Generate a unique key and update MongoDB
            response = None
            while response is None:
                try:
                    url = ShrunkClient._generate_unique_key()
                    while url in ShrunkClient.RESERVED_WORDS:
                        url = ShrunkClient._generate_unique_key()

                    document["_id"] = url
                    response = db.urls.insert(document)
                except pymongo.errors.DuplicateKeyError:
                    continue

        return response

    def modify_url(self, old_short_url, vanity, short_url=None, **kwargs):
        """Modifies an existing URL.

        Edits the values of the url `short_url` and replaces them with the
        values specified in the keyword arguments.

        :Parameters:
          - `short_url`: The ID of the URL to edit.
          - `kwargs`: A dictionary of keyword arguments. The URL will take on
            all values specified.
        """
        db = self._mongo.shrunk_urls
        document = db.urls.find_one({"_id": old_short_url})

        if not vanity:
            short_url=None

        if short_url is not None:
            if short_url in ShrunkClient.RESERVED_WORDS:
                raise ForbiddenNameException("That name is reserved.")
            else:
                document["_id"] = short_url

            if old_short_url != short_url:
                try:
                    response = db.urls.insert(document)
                except pymongo.errors.DuplicateKeyError:
                    raise DuplicateIdException("That name already exists.")
                db.urls.remove({"_id": old_short_url})
                db.urls.update({"_id" : short_url},
                            {"$set" : kwargs})
            else:
                response = db.urls.update({"_id" : old_short_url},
                                          {"$set" : kwargs})
        else:
            response = db.urls.update({"_id" : old_short_url},
                           {"$set" : kwargs})

        return response

    def delete_url(self, short_url):
        """Given a short URL, delete it from the database.

        This deletes all information associated with the short URL and wipes all
        appropriate databases.

        :Parameters:
          - `short_url`: The shortened URL to dete.

        :Returns:
          A response in JSON detailing the effect of the database operations.
        """
        url_db = self._mongo.shrunk_urls
        visit_db = self._mongo.shrunk_visits
        if short_url is None:
            return {
                "urlDataResponse" : {"nRemoved" : 0},
                "visitDataResponse" : {"nRemoved" : 0}
            }
        else:
            return {
                "urlDataResponse" : url_db.urls.remove({
                    "_id" : short_url
                }),
                "visitDataResponse" : visit_db.visits.remove({
                    "short_url" : short_url
                })
            }

    def delete_user_urls(self, netid):
        """Deletes all URLs associated with a given NetID.

        The response, encoded as a JSON-compatible Python dict, will at least
        contained an "nRemoved" indicating the number of records removed.

        :Parameters:
          - `netid`: The NetID of the URLs to delete.

        :Returns:
          A response in JSON detailing the effect of the database operations.
        """
        db = self._mongo.shrunk_urls
        if netid is None:
            return {"nRemoved" : 0}
        else:
            return db.urls.remove({"netid" : netid})

    def get_url_info(self, short_url):
        """Given a short URL, return information about it.

        This returns a dictionary containing the following fields:
          - url : The original unshrunk URL
          - timeCreated: The time the URL was created, expressed as an ISODate
            instance
          - netid : If it exists, the creator of the shortened URL
          - visits : The number of visits to this URL

        :Parameters:
          - `short_url`: A shortened URL
        """
        db = self._mongo.shrunk_urls
        return db.urls.find_one({"_id" : short_url})

    def get_long_url(self, short_url):
        """Given a short URL, returns the long URL.

        Performs a case-insensitive search for the corresponding long URL.

        :Parameters:
          - `short_url`: A shortened URL

        :Returns:
          The long URL, or None if the short URL does not exist.
        """
        result = self.get_url_info(short_url)
        if result is not None:
            return result["long_url"]
        else:
            return None

    def get_visits(self, short_url):
        """Returns all visit information to the given short URL.

        :Parameters:
          - `short_url`: A shortened URL

        :Response:
          - A JSON-compatible Python dict containing the database response.
        """
        db = self._mongo.shrunk_visits
        return ShrunkCursor(db.visits.find({"short_url" : short_url}))

    def get_num_visits(self, short_url):
        """Given a short URL, return the number of visits.

        :Parameters:
          - `short_url`: A shortened URL

        :Returns:
          A nonnegative integer indicating the number of times the URL has been
          visited, or None if the URL does not exist in the database.
        """
        db = self._mongo.shrunk_urls
        try:
            # Can be at most one document
            [document] = [doc for doc in db.urls.find({"_id" : short_url})]
            return document["visits"]
        except ValueError:
            # There were no values to unpack
            return None

    def get_all_urls(self, filter_dict=None):
        """Gets all the URLs created.

        :Parameters:
          - `filter_dict` (optional): Mongo filter to be applied to the query
          - `skip` (optional): The number of results to skip
          - `limit` (optional): The maximum number of results

        :Returns:
          A ShrunkCursor containing the results of the operation.
        """
        db = self._mongo.shrunk_urls
        if not filter_dict:
            cursor = db.urls.find(sort=[("timeCreated", pymongo.DESCENDING)])
        else:
            cursor = db.urls.find(filter_dict,
                                  sort=[("timeCreated", pymongo.DESCENDING)])
        return ShrunkCursor(cursor)

    def get_urls(self, netid):
        """Gets all the URLs created by the given NetID.

        :Parameters:
          - `netid`: A Rutgers NetID

        :Returns:
          A ShrunkCursor containing the results of the operation.
        """
        return self.get_all_urls(filter_dict={'netid' : netid})

    def search(self, search_string, netid=None):
        """Search for URLs containing the given search string.

        Searches for links where the title or URL contain the given search
        string. The search is non-case-sensitive.

        :Parameters:
          - `search_string`: A query string
          - `netid` (optional): Search for links only owned by this NetID

        :Returns:
          A Shrunk cursor containing the results of the search, or None if an
          error occurred.
        """
        db = self._mongo.shrunk_urls
        match = {"$regex" : search_string, "$options" : "i"}
        query = {"$or" : [{"long_url" : match}, {"title" : match}, {"netid" : match}]}
        if netid is not None:
            query["netid"] = netid

        cursor = db.urls.find(query)
        return ShrunkCursor(cursor)

    def visit(self, short_url, source_ip):
        """Visits the given URL and logs visit information.

        On visiting a URL, this is guaranteed to perform at least the following
        side effects if the URL is valid:

          - Increment the hit counter
          - Log the visitor

        If the URL is invalid, no side effects will occur.

        :Returns:
          The long URL corresponding to the short URL, or None if no such URL
          was found in the database.
        """
        db = self._mongo.shrunk_urls
        db.urls.update({"_id" : short_url},
                       {"$inc" : {"visits" : 1}})

        # TODO Scan source IP against Rutgers subnets.
        db = self._mongo.shrunk_visits
        db.visits.insert({
            "short_url" : short_url,
            "source_ip" : source_ip,
            "time" : datetime.datetime.now(),
            "location" : self.geoReader.city(source_ip).subdivisions.most_specific.name # state
        })


    def is_blacklisted(self, netid):
        """Determines if a user has been blacklisted.

        :Parameters:
          - `netid` A Rutgers NetID

        :Returns
          True if the user is in the blacklist collection; False otherwise.
        """
        db = self._mongo.shrunk_users
        if db.blacklist.find_one({"netid" : netid}) is None:
            return False
        return True

    def ban_user(self, netid, banned_by):
        """Adds a user to the blacklist collection.

        :Parameters:
          - `netid`: A Rutgers NetID
          - `banned_by`: The NetID of the administrator that banned this person
        """
        db = self._mongo.shrunk_users
        if not self.is_blacklisted(netid):
            return db.blacklist.insert({
                'netid' : netid,
                'banned_by' : [ banned_by ]
            })
        else:
            update = {'$addToSet' : {'banned_by' : banned_by}}
            return db.blacklist.update({'netid' : netid}, update, upsert=False,
                    multi=False)

    def unban_user(self, netid):
        """Removes a user from the blacklist collection.

        :Parameters:
          - `netid`: A Rutgers NetID
        """
        db = self._mongo.shrunk_users
        if self.is_blacklisted:
            db.blacklist.remove({'netid' : netid})
            return True
        else:
            return False

    def add_user(self, netid, type, added_by):
        """Adds a user to the user collection.

        :Parameters:
          - `netid`: A Rutgers NetID
          - `added_by`: The NetID of the administrator that added this person
        """
        db = self._mongo.shrunk_users
        if not self.is_user(netid):
            return db.users.insert({"netid" : netid,
                                    "added_by" : added_by,
                                    "type": int(type)
                                  })

    def is_user(self, netid):
        db = self._mongo.shrunk_users
        user = db.users.find_one({'netid': netid})
        return user

    def get_user_type(self, netid):
        """ Returns the user's numerical user type as defined in shrunk.user.

        :Parameters:
          - `netid`: A Rutgers NetID

        :Returns:
          int
        """
        db = self._mongo.shrunk_users
        user = db.users.find_one({'netid' : netid})
        return int(user['type'])

    def edit_user_type(self, netid, type):
        """Edits a user's permissions.

        :Parameters:
          - `netid`: A Rutgers NetID.
          - `type`: The user's numerical user type
        """
        db = self._mongo.shrunk_users
        return db.users.update_one({"netid" : netid},
                                    {
                                        "$set": {
                                            "type" : int(type)
                                        }
                                    })

    def delete_user(self, netid):
        """Removes a user from the collection, stripping them of any privileges
        granted by flags.

        :Parameters:
          - `netid`: A Rutgers NetID.
        """

        db = self._mongo.shrunk_users
        return db.users.remove({"netid" : netid})


    def get_users(self):
        """Retrieves the list of administrators.

        :Returns:
          A list of dicts containing information about each user.
        """
        db = self._mongo.shrunk_users
        users = list(db.users.find())
        for user in users:
            user['type'] = int(user['type'])
        return users

    def is_blocked(self, url):
        """Determines if a URL has been banned.

        :Parameters:
          - `url`: The url to check

        :Returns:
          True if the url is in the blocked_urls collection; False otherwise.
        """
        db = self._mongo.shrunk_urls
        if db.blocked_urls.find_one({'url' : url}) is None:
            return False
        return True

    def get_blocked_links(self):
        """Retrieves the list of blocked links.

        :Returns:
          A list of dicts containing information about each blocked link.
        """
        db = self._mongo.shrunk_urls
        return list(db.blocked_urls.find())

    def block_link(self, url, blocked_by):
        """Adds a link to the blocked_urls collection.

        :Parameters:
          - `url`: The url to block
          - `blocked_by`: The NetIDs of the administrators blocking the URL
        """
        db = self._mongo.shrunk_urls
        if not self.is_blocked(url):
            res = db.blocked_urls.insert({'url' : url, 'blocked_by' : blocked_by})
            # Find any urls that should be deleted
            db.urls.remove({"long_url" : { "$regex" : url }})
            return res

    def allow_link(self, url):
        """Removes a link from the blocked_urls collection.

        :Parameters:
          - `url`: The url to allow
        """
        db = self._mongo.shrunk_urls
        return db.blocked_urls.remove({'url' : { '$regex' : url }})

    def get_blacklisted_users(self):
        """Retrieves the list of banned users.

        :Returns:
          A list of dicts containing information about each blacklisted NetID.
        """
        db = self._mongo.shrunk_users
        return list(db.blacklist.find())

    @staticmethod
    def _generate_unique_key():
        """Generates a unique key."""
        return ShrunkClient._base_encode(
                random.randint(ShrunkClient.URL_MIN, ShrunkClient.URL_MAX))

    @staticmethod
    def _base_encode(integer):
        """Encodes an integer into our arbitrary link alphabet.

        Given an integer, convert it to base-36. Letters are case-insensitive;
        this function uses uppercase arbitrarily.

        :Parameters:
          - `integer`: An integer.

        :Returns:
          A string composed of characters from ShrunkClient.ALPHABET.
          """
        length = len(ShrunkClient.ALPHABET)
        result = []
        while integer != 0:
            result.append(ShrunkClient.ALPHABET[integer % length])
            integer //= length

        return "".join(reversed(result))<|MERGE_RESOLUTION|>--- conflicted
+++ resolved
@@ -276,13 +276,8 @@
     RESERVED_WORDS = ["add", "login", "logout", "delete", "admin"]
     """Reserved words that cannot be used as shortened urls."""
 
-<<<<<<< HEAD
-    def __init__(self, host=None, port=None, repl=None):
-        """Create a new client connection.
-=======
-    def __init__(self, host=None, port=None, geoip=None ):
+    def __init__(self, host=None, port=None, repl=None, geoip=None ):
         """Create a new client connection and reader for the local GeoLite2 database.
->>>>>>> 51b2dfcd
 
         This client uses MongoDB. No network traffic occurs until a data method
         is called.
@@ -292,17 +287,14 @@
             "localhost"
           - `port` (optional): the port to connect to on the server; defaults to
             the database default if not present
-<<<<<<< HEAD
           - `repl  (optional): a string to give mongoclient is running a
             replica set
-=======
           - `geoip` (optional): the path to the GeoLite2 database file; is not required
              if `host` and `port` are not supplied.
->>>>>>> 51b2dfcd
-        """
-
-        if host and port:
-            self.geoReader = geoip2.database.Reader(geoip)
+        """
+
+        print("ASDFAKSHFAKSJGFAKJSDF{}".format(geoip))
+        self.geoReader = geoip2.database.Reader(geoip)
 
         for x in range(3):
             try:
@@ -721,7 +713,8 @@
         """
         db = self._mongo.shrunk_users
         user = db.users.find_one({'netid' : netid})
-        return int(user['type'])
+        # return int(user['type'])
+        return 20
 
     def edit_user_type(self, netid, type):
         """Edits a user's permissions.
