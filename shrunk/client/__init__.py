# shrunk - Rutgers University URL Shortener

"""Database-level interactions for shrunk."""
import datetime
import random
import string
from typing import Optional, TypedDict, Iterable, Final

import flask
import pymongo
from pymongo.collection import ReturnDocument
from pymongo.results import UpdateResult
from bson.objectid import ObjectId

from .. import roles
from .. import aggregations
from .. import schema
from ..util.string import get_domain

from .exceptions import BadShortURLException, DuplicateIdException, \
    ForbiddenNameException, ForbiddenDomainException, AuthenticationException, \
    NoSuchLinkException
from .search import SortOrder, Pagination, SearchResults, SearchClient  # noqa: F401
from .geoip import GeoipClient
from .orgs import OrgsClient
from .tracking import TrackingClient


class DateSpec(TypedDict):
    day: int
    month: int
    year: int


class DailyVisits(TypedDict):
    _id: DateSpec
    """The date to which these data pertain."""

    first_time_visits: int
    """The number of first-time visitors on this date."""

    all_visits: int
    """The total number of visits up to this date."""


class AdminStats(TypedDict):
    visits: int
    """The total number of redirects Shrunk has performed"""

    users: int
    """The total number of distinct users that have created links"""

    links: int
    """The total number of URLs shortened"""


class EndpointStats(TypedDict):
    endpoint: str
    """The endpoint name."""

    total_visits: int
    """The total number of requests to the endpoint."""

    unique_visits: int
    """The number of unique (by NetID) requests to the endpoint."""


class ShrunkClient(SearchClient, GeoipClient, OrgsClient, TrackingClient):
    """A class for database interactions. This class defines core
    database-manipulation methods. Other methods are defined in the
    mixins classes from which this class inherits."""

    ALPHABET: Final = string.digits + string.ascii_lowercase
    """The alphabet used for encoding short urls."""

    URL_MIN: Final = 46656
    """The shortest allowable URL.

    This is the value of '1000' in the URL base encoding. Guarantees that all
    URLs are at least four characters long.
    """

    URL_MAX: Final = 2821109907455
    """The longest allowable URL.

    This is the value of 'zzzzzzzz' in the URL base encoding. Guarantees that
    all URLs do not exceed eight characters.
    """

    def __init__(self, *,
                 DB_HOST: Optional[str] = None,
                 DB_PORT: Optional[int] = 27017,
                 DB_USERNAME: Optional[str] = None,
                 DB_PASSWORD: Optional[str] = None,
                 DB_REPLSET: Optional[str] = None,
                 DB_NAME: str = 'shrunk',
                 GEOLITE_PATH: Optional[str] = None,
                 TESTING: bool = False,
                 **config):
        """
        :param DB_HOST: the hostname to connect to; defaults to ``"localhost"``
        :param DB_PORT: the port to connect to on the server; defaults to 27017
        :param GEOLITE_PATH: path to geolite ip database
        :param DB_USERNAME: username to login to database
        :param DB_PASSWORD: password to login to database
        """

        self._DB_NAME = DB_NAME
        self._TESTING = TESTING
        self._DB_CONNECTION_STRING = None
        self._DB_USERNAME = DB_USERNAME
        self._DB_PASSWORD = DB_PASSWORD
        self._DB_HOST = DB_HOST
        self._DB_PORT = DB_PORT
        self._DB_REPLSET = DB_REPLSET

        self._mongo = pymongo.MongoClient(self._DB_HOST, self._DB_PORT,
                                          username=self._DB_USERNAME,
                                          password=self._DB_PASSWORD,
                                          authSource='admin', connect=False,
                                          replicaSet=self._DB_REPLSET)
        self.db = self._mongo[self._DB_NAME]

        self._create_indexes()
        self._set_geoip(GEOLITE_PATH)

    def _create_indexes(self):
        self.db.urls.create_index([('short_url', pymongo.ASCENDING)], unique=True)
        self.db.urls.create_index([('netid', pymongo.ASCENDING)])
        self.db.visits.create_index([('link_id', pymongo.ASCENDING)])
        self.db.visits.create_index([('source_ip', pymongo.ASCENDING)])
        self.db.visitors.create_index([('ip', pymongo.ASCENDING)], unique=True)
        self.db.organizations.create_index([('name', pymongo.ASCENDING)], unique=True)
        self.db.organizations.create_index([('members.name', pymongo.ASCENDING),
                                            ('members.netid', pymongo.ASCENDING)])

    def user_exists(self, netid: str) -> bool:
        """Check whether there exist any links belonging to a user.

        :param netid: The user's NetID
        """

        return self.db.urls.count_documents({'netid': netid}) > 0

    def url_is_reserved(self, url: str) -> bool:
        """Check whether a string is a reserved word that cannot be used as a short url.

        :param url: the prospective short url
        """

        if url in flask.current_app.config.get('RESERVED_WORDS', []):
            return True
        for route in flask.current_app.url_map.iter_rules():
            if url in str(route):
                return True
        return False

    def drop_database(self) -> None:
        if self._TESTING:
            self._mongo.drop_database(self._DB_NAME)

    def reset_database(self) -> None:
        if self._TESTING:
            for col in ['grants', 'organizations',
                        'urls', 'visitors', 'visits']:
                self.db[col].delete_many({})

    def count_links(self, netid: Optional[str] = None) -> int:
        """Counts the number of created links.

        Gives a count on the number of created links for the given NetID. If no
        specific user is specified, this returns a global count for all users.

        :param netid:
          if `netid` is not `None`, count the links belonging to the specified user; otherwise,
          count the total number of links finds a global count
        """

        if netid is not None:
            return self.db.urls.count_documents({'netid': netid})
        return self.db.urls.count_documents({})

    def get_url_id(self, short_url: str) -> Optional[ObjectId]:
        """Get the ``_id`` field associated with the short url.

        :param short_url: a short url

        :returns:
          An :py:class:`~bson.objectid.ObjectId` if the short url exists, or None otherwise.
        """

        resp = self.db.urls.find_one({'short_url': short_url})
        return resp['_id'] if resp else None

    def is_phished(self, long_url: str) -> bool:
        """Check whether the given long url is present in the phishing blacklist."""

<<<<<<< HEAD
        return bool(self.db.phishTank.find_one({'url': long_url.rstrip()}))
=======
    def create_short_url(self, long_url, short_url=None, netid=None, title=None, creator_ip=None):
        """Given a long URL, create a new short URL.
>>>>>>> 72db6f30

    def create_short_url(self, long_url: str, short_url: Optional[str] = None,
                         netid: Optional[str] = None, title: Optional[str] = None) -> str:
        """Randomly create a new short URL and updates the database.

        :param long_url: The original URL to shrink.
        :param short_url: A custom name for the short URL. A random one is generated if none is specified.
        :param netid: The creator of this URL.
        :param title: A descriptive title for this URL.

        :returns:
          The shortened URL.

        :raises ForbiddenNameException: If the requested name is a reserved word or
            has been banned by an administrator
        :raises DuplicateIdException: If the requested name is already taken
        """

        if self.is_blocked(long_url):
            raise ForbiddenDomainException('That URL is not allowed.')

        if self.is_phished(long_url):
            flask.current_app.logger.warning(f'User is attempting to create black listed url: {long_url}')
            raise ForbiddenDomainException('That URL is not allowed.')

        document = {
<<<<<<< HEAD
            'short_url': short_url,
            'long_url': long_url,
            'timeCreated': datetime.datetime.now(),
            'visits': 0,
            'deleted': False
        }
=======
            "short_url": short_url,
            "long_url": long_url,
            "timeCreated": datetime.datetime.now(),
            "visits": 0,
            "deleted": False
            "creator_ip": creator_ip
	}
>>>>>>> 72db6f30
        if netid is not None:
            document['netid'] = netid
        if title is not None:
            document['title'] = title

        if short_url:
            # Attempt to insert the custom URL
            if self.url_is_reserved(short_url):
                raise ForbiddenNameException('That name is reserved.')

            try:
                response = self.db.urls.insert_one(document)
            except pymongo.errors.DuplicateKeyError:
                raise DuplicateIdException('That name already exists.')
        else:
            # Generate a unique key and update MongoDB
            response = None
            while response is None:
                try:
                    url = ShrunkClient._generate_unique_key()
                    while self.url_is_reserved(url):
                        url = ShrunkClient._generate_unique_key()

                    document['short_url'] = url
                    response = self.db.urls.insert_one(document)
                except pymongo.errors.DuplicateKeyError:
                    continue

        return str(document['short_url'])

    def modify_url(self, *, title: Optional[str] = None, long_url: Optional[str] = None,
                   short_url: Optional[str] = None, old_short_url: str) -> UpdateResult:
        """Modifies an existing URL.

        Edits the values of the url `old_short_url` and replaces them with the
        values specified in the keyword arguments.

        :param title: The new title
        :param long_url: The new long url
        :param short_url: The new short url (may be same as old_short_url)
        :param old_short_url: The old short url
        """

        if long_url is not None and self.is_blocked(long_url):
            raise ForbiddenDomainException('That URL is not allowed.')

        if long_url is not None and self.is_phished(long_url):
            flask.current_app.logger.warning(f'User is attempting to create black-listed url: {long_url}')
            raise ForbiddenDomainException('That URL is not allowed')

        if short_url is not None and self.url_is_reserved(short_url):
            raise ForbiddenNameException('That name is reserved.')

        new_doc = {}
        if title is not None:
            new_doc['title'] = title
        if long_url is not None:
            new_doc['long_url'] = long_url
        if short_url is not None:
            new_doc['short_url'] = short_url

        try:
            return self.db.urls.update_one({'short_url': old_short_url}, {'$set': new_doc})
        except pymongo.errors.DuplicateKeyError:
            raise BadShortURLException('That name already exists.')

    def is_owner_or_admin(self, short_url: str, request_netid: str) -> bool:
        """Returns True if request_netid is an admin, or if short_url exists and
            request_netid is the owner of short_url. """
        if roles.check('admin', request_netid):
            return True
        info = self.get_url_info(short_url)
        return info is not None and info['netid'] == request_netid

    def delete_url(self, short_url: str, request_netid: str) -> UpdateResult:
        """Given a short URL, delete it from the database.

        This deletes all information associated with the short URL and wipes all
        appropriate databases.

        :param short_url: The shortened URL to dete.
        :param request_netid: The netid of the user requesting to delete a link

        :returns:
          A response in JSON detailing the effect of the database operations.

        :raises AuthenticationException: If the user cannot edit the url
        :raises NoSuchLinkException: If the url does not exist
        """
        if not self.is_owner_or_admin(short_url, request_netid):
            raise AuthenticationException()

        link_id = self.get_url_id(short_url)
        if link_id is None:
            raise NoSuchLinkException()

        return self.db.urls.update_one({'short_url': short_url},
                                       {'$set': {'deleted': True,
                                                 'deleted_by': request_netid,
                                                 'deleted_time': datetime.datetime.now()}})

    def get_url_info(self, short_url: str) -> Optional[schema.URLs]:
        """Given a short URL, return information about it.

        :param short_url: A shortened URL
        """
        return self.db.urls.find_one({'short_url': short_url})

    def get_daily_visits(self, short_url: str) -> Iterable[DailyVisits]:
        """Given a short URL, return how many visits and new unique visitors it gets per day.

        :param short_url: A shortened URL
        """

        link_id = self.get_url_id(short_url)
        aggregation = [aggregations.match_link_id(link_id)] + \
            aggregations.daily_visits_aggregation
        return self.db.visits.aggregate(aggregation)

    def get_admin_stats(self) -> AdminStats:
        """Get some basic overall stats about Shrunk
        """
        links = self.db.urls.count_documents({})
        visits = self.db.visits.estimated_document_count()
        users = self.db.urls.aggregate([
            {'$group': {'_id': '$netid'}},
            {'$count': 'count'}
        ])
        try:
            users = list(users)[0]['count']
        except (IndexError, KeyError):
            users = 0
        return {
            'links': links,
            'visits': visits,
            'users': users
        }

    def get_endpoint_stats(self) -> Iterable[EndpointStats]:
        """Summarizes of the information in the endpoint_statistics collection."""

        return self.db.endpoint_statistics.aggregate([
            {'$group': {
                '_id': {'endpoint': '$endpoint'},
                'total_visits': {'$sum': '$count'},
                'unique_visits': {'$sum': 1}}},
            {'$addFields': {'endpoint': '$_id.endpoint'}},
            {'$project': {'_id': 0}},
            {'$match': {'endpoint': {'$not': {'$eq': 'redirect_link'}}}},
            {'$match': {'endpoint': {'$not': {'$eq': 'static'}}}},
            {'$match': {'endpoint': {'$not': {'$eq': 'shrunk.render_index'}}}},
            {'$match': {'endpoint': {'$not': {'$eq': 'shrunk.render_login'}}}}
            ])

    def get_long_url(self, short_url: str) -> Optional[str]:
        """Given a short URL, returns the long URL.

        Performs a case-insensitive search for the corresponding long URL.

        :param short_url: A shortened URL

        :returns:
          The long URL, or None if the short URL does not exist.
        """
        result = self.get_url_info(short_url)
        return result['long_url'] if result is not None and not result.get('deleted') else None

    def get_visits(self, short_url: str):
        """Returns all visit information to the given short URL.

        :param short_url: A shortened URL

        :returns:
          - A JSON-compatible Python dict containing the database response.
        """

        query = {'link_id': self.get_url_id(short_url)}
        return SearchResults(self.db.visits.find(query), self.db.visits.count_documents(query))

    def get_num_visits(self, short_url: str) -> int:
        """Given a short URL, return the number of visits.

        :param short_url: A shortened URL

        :returns:
          A nonnegative integer indicating the number of times the URL has been
          visited, or None if the URL does not exist in the database.
        """

        document = self.db.urls.find_one({'short_url': short_url})
        return document['visits'] if document else None

    def visit(self, short_url: str, tracking_id: Optional[str],
              source_ip: str, user_agent: Optional[str], referer: Optional[str]) -> None:
        """Visits the given URL and logs visit information.

        On visiting a URL, this is guaranteed to perform at least the following
        side effects if the short URL is valid:

          - Increment the hit counter
          - Log the visitor

        If the URL is invalid, no side effects will occur.

        :param short_url: The short URL visited
        :param tracking_id: The contents of the visitor's tracking cookie, if any
        :param source_ip: The client's IP address
        :param user_agent: The client's user agent
        :param referer: The client's referer

        """

        resp = self.db.urls.find_one({'short_url': short_url})
        if not self.db.visits.find_one({'link_id': resp['_id'], 'tracking_id': tracking_id}):
            self.db.urls.update_one({'short_url': short_url},
                                    {'$inc': {'visits': 1, 'unique_visits': 1}})
        else:
            self.db.urls.update_one({'short_url': short_url}, {'$inc': {'visits': 1}})

        state_code, country_code = self.get_location_codes(source_ip)
        self.db.visits.insert_one({
            'link_id': resp['_id'],
            'tracking_id': tracking_id,
            'source_ip': source_ip,
            'time': datetime.datetime.now(),
            'user_agent': user_agent,
            'referer': referer,
            'state_code': state_code,
            'country_code': country_code
        })

    def is_blocked(self, long_url: str) -> bool:
        """Check whether a url is blocked in the database.

        :param long_url: The long url to query
        """

        return bool(roles.grants.find_one({
            'role': 'blocked_url',
            'entity': {'$regex': '%s*' % get_domain(long_url)}
        }))

    def get_visitor_id(self, ipaddr: str) -> str:
        """Gets a unique, opaque identifier for an IP address.

        :param ipaddr: a string containing an IPv4 address.

        :returns:
          A hexadecimal string which uniquely identifies the given IP address.
        """
        rec = {'ip': str(ipaddr)}
        res = self.db.visitors.find_one_and_update(rec, {'$setOnInsert': {'ip': str(ipaddr)}},
                                                   upsert=True,
                                                   return_document=ReturnDocument.AFTER)
        return str(res['_id'])

    def may_view_url(self, url: str, netid: str) -> bool:
        """Check whether the specified user may view the specified url.

        :param url: The url
        :param netid: The user's NetID
        """

        if roles.check('admin', netid):
            return True

        def match_netid(netid):
            return [{'$match': {'members.netid': netid}}, {'$project': {'_id': 0, 'name': 1}}]

        info = self.get_url_info(url)
        if not info:
            return False
        owner_netid = info['netid']

        if netid == owner_netid:
            return True

        aggregation = [
            {'$facet': {
                'owner_orgs': match_netid(owner_netid),
                'viewer_orgs': match_netid(netid)
            }},
            {'$project': {'intersection': {'$setIntersection': ['$owner_orgs', '$viewer_orgs']}}},
            {'$project': {'owner_orgs': 0, 'viewer_orgs': 0}}
        ]

        result = next(self.db.organizations.aggregate(aggregation))
        return len(result['intersection']) != 0 if result else False

    def record_visit(self, netid: str, endpoint: str):
        return self.db.endpoint_statistics.find_one_and_update(
            {'endpoint': endpoint, 'netid': netid},
            {'$set': {'endpoint': endpoint, 'netid': netid},
             '$inc': {'count': 1}},
            upsert=True)

    def blacklist_user_links(self, netid: str) -> UpdateResult:
        return self.db.urls.update_many({'netid': netid,
                                         'deleted': {'$ne': True}},
                                        {'$set': {'deleted': True,
                                                  'deleted_by': '!BLACKLISTED',
                                                  'deleted_time': datetime.datetime.now()}})

    def unblacklist_user_links(self, netid: str) -> UpdateResult:
        return self.db.urls.update_many({'netid': netid,
                                         'deleted': True,
                                         'deleted_by': '!BLACKLISTED'},
                                        {'$set': {'deleted': False},
                                         '$unset': {
                                             'deleted_by': 1,
                                             'deleted_time': 1
                                         }})

    def block_urls(self, ids) -> UpdateResult:
        return self.db.urls.update_many({'_id': {'$in': list(ids)},
                                         'deleted': {'$ne': True}},
                                        {'$set': {'deleted': True,
                                                  'deleted_by': '!BLOCKED',
                                                  'deleted_time': datetime.datetime.now()}})

    def unblock_urls(self, ids) -> UpdateResult:
        return self.db.urls.update_many({'_id': {'$in': list(ids)},
                                         'deleted': True,
                                         'deleted_by': '!BLOCKED'},
                                        {'$set': {'deleted': False},
                                         '$unset': {
                                             'deleted_by': 1,
                                             'deleted_time': 1
                                         }})

    @staticmethod
    def _generate_unique_key() -> str:
        """Generates a unique key."""

        return ShrunkClient._base_encode(random.randint(ShrunkClient.URL_MIN,
                                                        ShrunkClient.URL_MAX))

    @staticmethod
    def _base_encode(integer: int) -> str:
        """Encodes an integer into our arbitrary link alphabet.

        Given an integer, convert it to base-36. Letters are case-insensitive;
        this function uses uppercase arbitrarily.

        :param integer: An integer.

        :returns:
          A string composed of characters from :py:attr:`ShrunkClient.ALPHABET`.
        """

        length = len(ShrunkClient.ALPHABET)
        result = []
        while integer != 0:
            result.append(ShrunkClient.ALPHABET[integer % length])
            integer //= length

        return ''.join(reversed(result))<|MERGE_RESOLUTION|>--- conflicted
+++ resolved
@@ -195,15 +195,10 @@
     def is_phished(self, long_url: str) -> bool:
         """Check whether the given long url is present in the phishing blacklist."""
 
-<<<<<<< HEAD
         return bool(self.db.phishTank.find_one({'url': long_url.rstrip()}))
-=======
-    def create_short_url(self, long_url, short_url=None, netid=None, title=None, creator_ip=None):
-        """Given a long URL, create a new short URL.
->>>>>>> 72db6f30
-
-    def create_short_url(self, long_url: str, short_url: Optional[str] = None,
-                         netid: Optional[str] = None, title: Optional[str] = None) -> str:
+
+    def create_short_url(self, *, long_url: str, short_url: Optional[str] = None,
+                         netid: Optional[str] = None, title: Optional[str] = None, creator_ip: str) -> str:
         """Randomly create a new short URL and updates the database.
 
         :param long_url: The original URL to shrink.
@@ -227,22 +222,13 @@
             raise ForbiddenDomainException('That URL is not allowed.')
 
         document = {
-<<<<<<< HEAD
             'short_url': short_url,
             'long_url': long_url,
             'timeCreated': datetime.datetime.now(),
             'visits': 0,
-            'deleted': False
-        }
-=======
-            "short_url": short_url,
-            "long_url": long_url,
-            "timeCreated": datetime.datetime.now(),
-            "visits": 0,
-            "deleted": False
-            "creator_ip": creator_ip
+            'deleted': False,
+            'creator_ip': creator_ip
 	}
->>>>>>> 72db6f30
         if netid is not None:
             document['netid'] = netid
         if title is not None:
